// FGAIBallistic - FGAIBase-derived class creates a ballistic object
//
// Written by David Culp, started November 2003.
// - davidculp2@comcast.net
//
// With major additions by Mathias Froehlich & Vivian Meazza 2004-2008
//
// This program is free software; you can redistribute it and/or
// modify it under the terms of the GNU General Public License as
// published by the Free Software Foundation; either version 2 of the
// License, or (at your option) any later version.
//
// This program is distributed in the hope that it will be useful, but
// WITHOUT ANY WARRANTY; without even the implied warranty of
// MERCHANTABILITY or FITNESS FOR A PARTICULAR PURPOSE.  See the GNU
// General Public License for more details.
//
// You should have received a copy of the GNU General Public License
// along with this program; if not, write to the Free Software
// Foundation, Inc., 51 Franklin Street, Fifth Floor, Boston, MA  02110-1301, USA.

#ifdef HAVE_CONFIG_H
#  include <config.h>
#endif

#include <simgear/math/sg_random.h>
#include <simgear/math/sg_geodesy.hxx>
#include <simgear/scene/model/modellib.hxx>

#include <Scenery/scenery.hxx>

#include "AIBallistic.hxx"

#include <Main/util.hxx>

using namespace simgear;

const double FGAIBallistic::slugs_to_kgs = 14.5939029372;
const double FGAIBallistic::slugs_to_lbs = 32.1740485564;

FGAIBallistic::FGAIBallistic(object_type ot) :
FGAIBase(ot),
_height(0.0),
_ht_agl_ft(0.0),
_azimuth(0.0),
_elevation(0.0),
_rotation(0.0),
_formate_to_ac(false),
_aero_stabilised(false),
_drag_area(0.007),
_life_timer(0.0),
_gravity(32.1740485564),
_buoyancy(0),
_wind(true),
_mass(0),
_random(false),
_load_resistance(0),
_solid(false),
_force_stabilised(false),
_slave_to_ac(false),
_slave_load_to_ac(false),
_contents_lb(0),
_report_collision(false),
_report_expiry(false),
_report_impact(false),
_external_force(false),
_impact_report_node(fgGetNode("/ai/models/model-impact", true)),
_old_height(0),
_elapsed_time(0),
hs(0)

{
    no_roll = false;
}

FGAIBallistic::~FGAIBallistic() {
}

void FGAIBallistic::readFromScenario(SGPropertyNode* scFileNode) {
    if (!scFileNode){
        return;
    }

    FGAIBase::readFromScenario(scFileNode);

    //setPath(scFileNode->getStringValue("model", "Models/Geometry/rocket.ac")); 
    setRandom(scFileNode->getBoolValue("random", false));
    setAzimuth(scFileNode->getDoubleValue("azimuth", 0.0));
    setElevation(scFileNode->getDoubleValue("elevation", 0));
    setDragArea(scFileNode->getDoubleValue("eda", 0.007));
    setLife(scFileNode->getDoubleValue("life", 900.0));
    setBuoyancy(scFileNode->getDoubleValue("buoyancy", 0));
    //setWind_from_east(scFileNode->getDoubleValue("wind_from_east", 0));
    //setWind_from_north(scFileNode->getDoubleValue("wind_from_north", 0));
    setWind(scFileNode->getBoolValue("wind", false));
    setRoll(scFileNode->getDoubleValue("roll", 0.0));
    setCd(scFileNode->getDoubleValue("cd", 0.029));
    //setMass(scFileNode->getDoubleValue("mass", 0.007));
    setWeight(scFileNode->getDoubleValue("weight", 0.25));
    setStabilisation(scFileNode->getBoolValue("aero-stabilised", false));
    setNoRoll(scFileNode->getBoolValue("no-roll", false));
    setImpact(scFileNode->getBoolValue("impact", false));
    setExpiry(scFileNode->getBoolValue("expiry", false));
    setCollision(scFileNode->getBoolValue("collision", false));
    setImpactReportNode(scFileNode->getStringValue("impact-reports"));
    setName(scFileNode->getStringValue("name", "Rocket"));
    setFuseRange(scFileNode->getDoubleValue("fuse-range", 0.0));
    setSMPath(scFileNode->getStringValue("submodel-path", ""));
    setSubID(scFileNode->getIntValue("SubID", 0));
    setExternalForce(scFileNode->getBoolValue("external-force", false));
    setForcePath(scFileNode->getStringValue("force-path", ""));
    setForceStabilisation(scFileNode->getBoolValue("force-stabilised", false));
    setXoffset(scFileNode->getDoubleValue("x-offset", 0.0));
    setYoffset(scFileNode->getDoubleValue("y-offset", 0.0));
    setZoffset(scFileNode->getDoubleValue("z-offset", 0.0));
    setPitchoffset(scFileNode->getDoubleValue("pitch-offset", 0.0));
    setRolloffset(scFileNode->getDoubleValue("roll-offset", 0.0));
    setYawoffset(scFileNode->getDoubleValue("yaw-offset", 0.0));
    setGroundOffset(scFileNode->getDoubleValue("ground-offset", 0.0));
    setLoadOffset(scFileNode->getDoubleValue("load-offset", 0.0));
    setSlaved(scFileNode->getBoolValue("slaved", false));
    setSlavedLoad(scFileNode->getBoolValue("slaved-load", false));
    setContentsPath(scFileNode->getStringValue("contents"));
}

bool FGAIBallistic::init(bool search_in_AI_path) {
    FGAIBase::init(search_in_AI_path);

    _impact_reported = false;
    _collision_reported = false;
    _expiry_reported = false;

    _impact_lat = 0;
    _impact_lon = 0;
    _impact_elev = 0;
    _impact_hdg = 0;
    _impact_pitch = 0;
    _impact_roll = 0;
    _impact_speed = 0;

    invisible = false;

    _elapsed_time += (sg_random() * 100);

    props->setStringValue("material/name", "");
    props->setStringValue("name", _name.c_str());
    props->setStringValue("submodels/path", _path.c_str());

    if (_slave_to_ac){
        props->setStringValue("force/path", _force_path.c_str());
        props->setStringValue("contents/path", _contents_path.c_str());
    }

    //props->setStringValue("vector/path", _vector_path.c_str());

    // start with high value so that animations don't trigger yet
    _ht_agl_ft = 1e10;
    hdg = _azimuth;
    pitch = _elevation;
    roll = _rotation;

    Transform();

    //cout << _name << " speed init: " << speed << endl;

    return true;
}

void FGAIBallistic::bind() {
    //    FGAIBase::bind();

    props->tie("sim/time/elapsed-sec",
        SGRawValueMethods<FGAIBallistic,double>(*this,
        &FGAIBallistic::_getTime));
    //props->tie("mass-slug",
    //    SGRawValueMethods<FGAIBallistic,double>(*this,
    //    &FGAIBallistic::getMass));

    props->tie("material/solid",
        SGRawValuePointer<bool>(&_solid));
    props->tie("altitude-agl-ft",
        SGRawValuePointer<double>(&_ht_agl_ft));
    props->tie("controls/slave-to-ac",
        SGRawValueMethods<FGAIBallistic,bool>
        (*this, &FGAIBallistic::getSlaved, &FGAIBallistic::setSlaved));
    props->tie("controls/invisible",
        SGRawValuePointer<bool>(&invisible));

    if(_external_force || _slave_to_ac){
        props->tie("controls/force_stabilized",
            SGRawValuePointer<bool>(&_force_stabilised));
        props->tie("position/global-x",
            SGRawValueMethods<FGAIBase,double>(*this, &FGAIBase::_getCartPosX, 0));
        props->tie("position/global-y",
            SGRawValueMethods<FGAIBase,double>(*this, &FGAIBase::_getCartPosY, 0));
        props->tie("position/global-z",
            SGRawValueMethods<FGAIBase,double>(*this, &FGAIBase::_getCartPosZ, 0));
        props->tie("velocities/vertical-speed-fps",
            SGRawValuePointer<double>(&vs));
        props->tie("velocities/true-airspeed-kt",
            SGRawValuePointer<double>(&speed));
        props->tie("velocities/horizontal-speed-fps",
            SGRawValuePointer<double>(&hs));
        props->tie("position/altitude-ft",
<<<<<<< HEAD
            SGRawValueMethods<FGAIBase,double>(*this, &FGAIBase::_getElevationFt, &FGAIBase::_setAltitude));
        props->tie("position/latitude-deg", 
=======
            SGRawValueMethods<FGAIBase,double>(*this, &FGAIBase::_getAltitude, &FGAIBase::_setAltitude));
        props->tie("position/latitude-deg",
>>>>>>> c4136498
            SGRawValueMethods<FGAIBase,double>(*this, &FGAIBase::_getLatitude, &FGAIBase::_setLatitude));
        props->tie("position/longitude-deg",
            SGRawValueMethods<FGAIBase,double>(*this, &FGAIBase::_getLongitude, &FGAIBase::_setLongitude));
        props->tie("orientation/hdg-deg",
            SGRawValuePointer<double>(&hdg));
        props->tie("orientation/pitch-deg",
            SGRawValuePointer<double>(&pitch));
        props->tie("orientation/roll-deg",
            SGRawValuePointer<double>(&roll));
        props->tie("controls/slave-load-to-ac",
            SGRawValueMethods<FGAIBallistic,bool>
            (*this, &FGAIBallistic::getSlavedLoad, &FGAIBallistic::setSlavedLoad));
        props->tie("position/load-offset",
            SGRawValueMethods<FGAIBallistic,double>
            (*this, &FGAIBallistic::getLoadOffset, &FGAIBallistic::setLoadOffset));
        props->tie("load/distance-to-hitch-ft",
            SGRawValueMethods<FGAIBallistic,double>
            (*this, &FGAIBallistic::getDistanceLoadToHitch));
        props->tie("load/elevation-to-hitch-deg",
            SGRawValueMethods<FGAIBallistic,double>
            (*this, &FGAIBallistic::getElevLoadToHitch));
        props->tie("load/bearing-to-hitch-deg",
            SGRawValueMethods<FGAIBallistic,double>
            (*this, &FGAIBallistic::getBearingLoadToHitch));
        props->tie("material/load-resistance",
        SGRawValuePointer<double>(&_load_resistance));
    }

}

void FGAIBallistic::unbind() {
//    FGAIBase::unbind();

    props->untie("sim/time/elapsed-sec");
    props->untie("mass-slug");
    props->untie("material/solid");
    props->untie("altitude-agl-ft");
    props->untie("controls/slave-to-ac");
    props->untie("controls/invisible");

    if(_external_force || _slave_to_ac){
        props->untie("position/global-y");
        props->untie("position/global-x");
        props->untie("position/global-z");
        props->untie("velocities/vertical-speed-fps");
        props->untie("velocities/true-airspeed-kt");
        props->untie("velocities/horizontal-speed-fps");
        props->untie("position/altitude-ft");
        props->untie("position/latitude-deg");
        props->untie("position/longitude-deg");
        props->untie("position/ht-agl-ft");
        props->untie("orientation/hdg-deg");
        props->untie("orientation/pitch-deg");
        props->untie("orientation/roll-deg");
        props->untie("controls/force_stabilized");
        props->untie("position/load-offset");
        props->untie("load/distance-to-hitch-ft");
        props->untie("load/elevation-to-hitch-deg");
        props->untie("load/bearing-to-hitch-deg");
        props->untie("material/load-resistance");
    }
}

void FGAIBallistic::update(double dt) {
    FGAIBase::update(dt);
    _setUserPos();

    if (_formate_to_ac){
        formateToAC(dt);
        Transform();
    } else if (_slave_to_ac){
        slaveToAC(dt);
        Transform();
    } else if (!invisible){
        Run(dt);
        Transform();
    }

}

void FGAIBallistic::setAzimuth(double az) {

    if (_random)
        hdg = _azimuth = (az - 5 ) + (10 * sg_random());
    else 
        hdg = _azimuth = az;

    //cout << _name << " init hdg " << hdg << " random " << _random << endl;
}

void FGAIBallistic::setElevation(double el) {
    pitch = _elevation = el;
}

void FGAIBallistic::setRoll(double rl) {
    roll = _rotation = rl;
}

void FGAIBallistic::setStabilisation(bool val) {
    _aero_stabilised = val;
}

void FGAIBallistic::setForceStabilisation(bool val) {
    _force_stabilised = val;
}

void FGAIBallistic::setNoRoll(bool nr) {
    no_roll = nr;
}

void FGAIBallistic::setDragArea(double a) {
    _drag_area = a;
}

void FGAIBallistic::setLife(double seconds) {

    if (_random){
        life = seconds * _randomness + (seconds * (1 -_randomness) * sg_random());
        //cout << "life " << life << endl;
    } else
        life = seconds;
}

void FGAIBallistic::setBuoyancy(double fpss) {
    _buoyancy = fpss;
}

void FGAIBallistic::setWind_from_east(double fps) {
    _wind_from_east = fps;
}

void FGAIBallistic::setWind_from_north(double fps) {
    _wind_from_north = fps;
}

void FGAIBallistic::setWind(bool val) {
    _wind = val;
}

void FGAIBallistic::setCd(double c) {
    _Cd = c;
}

void FGAIBallistic::setMass(double m) {
    _mass = m;
}

void FGAIBallistic::setWeight(double w) {
    _weight_lb = w;
}

void FGAIBallistic::setRandomness(double r) {
    _randomness = r;
}

void FGAIBallistic::setRandom(bool r) {
    _random = r;
}

void FGAIBallistic::setImpact(bool i) {
    _report_impact = i;
}

void FGAIBallistic::setCollision(bool c) {
    _report_collision = c;
}

void FGAIBallistic::setExpiry(bool e) {
    _report_expiry = e;
}

void FGAIBallistic::setExternalForce(bool f) {
    _external_force = f;
}

void FGAIBallistic::setImpactReportNode(const string& path) {

    if (!path.empty())
        _impact_report_node = fgGetNode(path.c_str(), true);
}

void FGAIBallistic::setName(const string& n) {
    _name = n;
}

void FGAIBallistic::setSMPath(const string& s) {
    _path = s;
    //cout << "submodel path " << _path << endl;
}

void FGAIBallistic::setFuseRange(double f) {
    _fuse_range = f;
}

void FGAIBallistic::setSubID(int i) {
    _subID = i;
}

void FGAIBallistic::setSubmodel(const string& s) {
    _submodel = s;
}

void FGAIBallistic::setGroundOffset(double g) {
    _ground_offset = g;
}

void FGAIBallistic::setLoadOffset(double l) {
    _load_offset = l;
}

double FGAIBallistic::getLoadOffset() const {
    return _load_offset;
}

void FGAIBallistic::setSlaved(bool s) {
    _slave_to_ac = s;
}

void FGAIBallistic::setFormate(bool f) {
    _formate_to_ac = f;
}

void FGAIBallistic::setContentsPath(const string& path) {

    _contents_path = path;

    if (!path.empty()) {
        _contents_node = fgGetNode(path.c_str(), true);
    }
}

void FGAIBallistic::setContentsNode(SGPropertyNode_ptr node) {

    if (node != 0) {
        _contents_node = node;
        _contents_path = _contents_node->getDisplayName();
    }
}

void FGAIBallistic::setParentNode(SGPropertyNode_ptr node) {
    if (node != 0) {
        _pnode = node;
        _p_pos_node = _pnode->getChild("position", 0, true);
        _p_lat_node = _p_pos_node->getChild("latitude-deg", 0, true);
        _p_lon_node = _p_pos_node->getChild("longitude-deg", 0, true);
        _p_alt_node = _p_pos_node->getChild("altitude-ft", 0, true);

        _p_ori_node = _pnode->getChild("orientation", 0, true);
        _p_pch_node = _p_ori_node->getChild("pitch-deg", 0, true);
        _p_rll_node = _p_ori_node->getChild("roll-deg", 0, true);
        _p_hdg_node = _p_ori_node->getChild("true-heading-deg",0, true);

        _p_vel_node = _pnode->getChild("velocities", 0, true);
        _p_spd_node = _p_vel_node->getChild("true-airspeed-kt", 0, true);

    }
}

void FGAIBallistic::setParentPos() {
    if (_pnode != 0) {
        double lat = _p_lat_node->getDoubleValue();
        double lon = _p_lon_node->getDoubleValue();
        double alt = _p_alt_node->getDoubleValue();

        _parentpos.setLongitudeDeg(lon);
        _parentpos.setLatitudeDeg(lat);
        _parentpos.setElevationFt(alt);

    }
}

bool FGAIBallistic::getSlaved() const {
    return _slave_to_ac;
}

double FGAIBallistic::getMass() const {
    return _mass;
}

double FGAIBallistic::getContents() {
<<<<<<< HEAD
    if(_contents_node){
=======
    if(_contents_node)
>>>>>>> c4136498
        _contents_lb = _contents_node->getChild("level-lbs",0,1)->getDoubleValue();
    }
    return _contents_lb;
}

void FGAIBallistic::setContents(double c) {
    if(_contents_node)
        _contents_lb = _contents_node->getChild("level-gal_us",0,1)->setDoubleValue(c);
}

void FGAIBallistic::setSlavedLoad(bool l) {
    _slave_load_to_ac = l;
}

bool FGAIBallistic::getSlavedLoad() const {
    return _slave_load_to_ac;
}

void FGAIBallistic::setForcePath(const string& p) {
    _force_path = p;
    if (!_force_path.empty()) {
        SGPropertyNode *fnode = fgGetNode(_force_path.c_str(), 0, true );
        _force_node = fnode->getChild("force-lb", 0, true);
        _force_azimuth_node = fnode->getChild("force-azimuth-deg", 0, true);
        _force_elevation_node = fnode->getChild("force-elevation-deg", 0, true);
    }
}

bool FGAIBallistic::getHtAGL(double start){

    if (getGroundElevationM(SGGeod::fromGeodM(pos, start),
        _elevation_m, &_material)) {
            _ht_agl_ft = pos.getElevationFt() - _elevation_m * SG_METER_TO_FEET;

            if (_material) {
                const vector<string>& names = _material->get_names();
                _solid = _material->get_solid();
                _load_resistance = _material->get_load_resistance();
                _frictionFactor =_material->get_friction_factor();

                if (!names.empty())
                    props->setStringValue("material/name", names[0].c_str());
                else
                    props->setStringValue("material/name", "");
<<<<<<< HEAD

                _mat_name = names[0];

                //cout << "material " << _mat_name 
                //<< " solid " << _solid 
                //<< " load " << _load_resistance
                //<< " frictionFactor " << _frictionFactor
                //<< endl;

=======
                /*cout << "material " << mat_name
                << " solid " << _solid
                << " load " << _load_resistance
                << " frictionFactor " << frictionFactor
                << endl;*/
>>>>>>> c4136498
            }

            return true;
    } else {
        return false;
    }

}

double FGAIBallistic::getRecip(double az){
    // calculate the reciprocal of the input azimuth
    if(az - 180 < 0){
        return az + 180;
    } else {
        return az - 180;
    }
}

void FGAIBallistic::setPch(double e, double dt, double coeff){
    double c = dt / (coeff + dt);
    pitch = (e * c) + (pitch * (1 - c));
}

void FGAIBallistic::setBnk(double r, double dt, double coeff){
    double c = dt / (coeff + dt);
    roll = (r * c) + (roll * (1 - c));
}

void FGAIBallistic::setHt(double h, double dt, double coeff){
    double c = dt / (coeff + dt);
    _height = (h * c) + (_height * (1 - c));
}

void FGAIBallistic::setHdg(double az, double dt, double coeff){
    double recip = getRecip(hdg);
    double c = dt / (coeff + dt);
    //we need to ensure that we turn the short way to the new hdg
    if (az < recip && az < hdg && hdg > 180) {
        hdg = ((az + 360) * c) + (hdg * (1 - c));
    } else if (az > recip && az > hdg && hdg <= 180){
        hdg = ((az - 360) * c) + (hdg * (1 - c));
    } else {
        hdg = (az * c) + (hdg * (1 - c));
    }
}

double  FGAIBallistic::getTgtXOffset() const {
    return _tgt_x_offset;
}

double  FGAIBallistic::getTgtYOffset() const {
    return _tgt_y_offset;
}

double  FGAIBallistic::getTgtZOffset() const {
    return _tgt_z_offset;
}

void FGAIBallistic::setTgtXOffset(double x){
    _tgt_x_offset = x;
}

void FGAIBallistic::setTgtYOffset(double y){
    _tgt_y_offset = y;
}

void FGAIBallistic::setTgtZOffset(double z){
    _tgt_z_offset = z;
}

void FGAIBallistic::slaveToAC(double dt){

    double hdg, pch, rll = 0;

    if (_pnode != 0) {
        setParentPos();
        hdg = _p_hdg_node->getDoubleValue();
        pch = _p_pch_node->getDoubleValue();
        rll = _p_rll_node->getDoubleValue();
        setOffsetPos(_parentpos, hdg, pch, rll);
        setSpeed(_p_spd_node->getDoubleValue());
    }else {
        hdg = manager->get_user_heading();
        pch = manager->get_user_pitch();
        rll = manager->get_user_roll();
        setOffsetPos(userpos, hdg, pch, rll);
        setSpeed(manager->get_user_speed());
    }

    pos.setLatitudeDeg(_offsetpos.getLatitudeDeg());
    pos.setLongitudeDeg(_offsetpos.getLongitudeDeg());
    pos.setElevationFt(_offsetpos.getElevationFt());
    setHeading(hdg);
    setPitch(pch + _pitch_offset);
    setBank(rll + _roll_offset);
    setOffsetVelocity(dt, pos);

    //update the mass (slugs)
    _mass = (_weight_lb + getContents()) / slugs_to_lbs;

<<<<<<< HEAD
    _impact_reported = false;

    //cout << _name << " _mass "<<_mass <<" " << getContents() 
    //<< " " << getContents() / slugs_to_lbs << " weight " << _weight_lb << endl;
    //    cout << _name << " update hs " << hs << " vs " << vs << endl;
=======
    /*cout <<"_mass "<<_mass <<" " << getContents()
    <<" " << getContents() / slugs_to_lbs << endl;*/
>>>>>>> c4136498
}

void FGAIBallistic::Run(double dt) {
    _life_timer += dt;

    // if life = -1 the object does not die
    if (_life_timer > life && life != -1){

        if (_report_expiry && !_expiry_reported && !_impact_reported && !_collision_reported){
            //cout<<"AIBallistic: expiry"<< endl;
            handle_expiry();
        } else
            setDie(true);

    }

    //set the contents in the appropriate tank or other property in the parent to zero
    setContents(0);

    //randomise Cd by +- 10%
    if (_random)
        _Cd = _Cd * 0.90 + (0.10 * sg_random());

    // Adjust Cd by Mach number. The equations are based on curves
    // for a conventional shell/bullet (no boat-tail).
    double Cdm;

    if (Mach < 0.7)
        Cdm = 0.0125 * Mach + _Cd;
    else if (Mach < 1.2 )
        Cdm = 0.3742 * pow(Mach, 2) - 0.252 * Mach + 0.0021 + _Cd;
    else
        Cdm = 0.2965 * pow(Mach, -1.1506) + _Cd;

    //cout <<_name << " Mach " << Mach << " Cdm " << Cdm 
    //    << " ballistic speed kts "<< speed <<  endl;

    // drag = Cd * 0.5 * rho * speed * speed * drag_area;
    // rho is adjusted for altitude in void FGAIBase::update,
    // using Standard Atmosphere (sealevel temperature 15C)
    // acceleration = drag/mass;
    // adjust speed by drag
    speed -= (Cdm * 0.5 * rho * speed * speed * _drag_area/_mass) * dt;

    // don't let speed become negative
    if ( speed < 0.0 )
        speed = 0.0;

    double speed_fps = speed * SG_KT_TO_FPS;
    //double hs;

    // calculate vertical and horizontal speed components
    if (speed == 0.0) {
        hs = vs = 0.0;
    } else {
        vs = sin( _elevation * SG_DEGREES_TO_RADIANS ) * speed_fps;
        hs = cos( _elevation * SG_DEGREES_TO_RADIANS ) * speed_fps;
    }

    //resolve horizontal speed into north and east components:
    double speed_north_fps = cos(_azimuth / SG_RADIANS_TO_DEGREES) * hs;
    double speed_east_fps = sin(_azimuth / SG_RADIANS_TO_DEGREES) * hs;

    // convert horizontal speed (fps) to degrees per second
    double speed_north_deg_sec = speed_north_fps / ft_per_deg_lat;
    double speed_east_deg_sec  = speed_east_fps / ft_per_deg_lon;

    // if wind not required, set to zero
    if (!_wind) {
        _wind_from_north = 0;
        _wind_from_east = 0;
    } else {
        _wind_from_north = manager->get_wind_from_north();
        _wind_from_east = manager->get_wind_from_east();
    }

    //calculate velocity due to external force
    double force_speed_north_deg_sec = 0;
    double force_speed_east_deg_sec = 0;
//    double vs_force_fps = 0;
    double hs_force_fps = 0;
    double v_force_acc_fpss = 0;
    double force_speed_north_fps = 0;
    double force_speed_east_fps = 0;
    double h_force_lbs = 0;
    double normal_force_lbs = 0;
    double normal_force_fpss = 0;
    double static_friction_force_lbs = 0;
    double dynamic_friction_force_lbs = 0;
    double friction_force_speed_north_fps = 0;
    double friction_force_speed_east_fps = 0;
    double friction_force_speed_north_deg_sec = 0;
    double friction_force_speed_east_deg_sec = 0;
    double force_elevation_deg = 0;

    if (_external_force) {
        //cout << _name << " external force" << endl;

        SGPropertyNode *n = fgGetNode(_force_path.c_str(), true);
        double force_lbs            = n->getChild("force-lb", 0, true)->getDoubleValue();
        force_elevation_deg         = n->getChild("force-elevation-deg", 0, true)->getDoubleValue();
        double force_azimuth_deg    = n->getChild("force-azimuth-deg", 0, true)->getDoubleValue();
        
        //resolve force into vertical and horizontal components:
        double v_force_lbs = force_lbs * sin( force_elevation_deg * SG_DEGREES_TO_RADIANS );
        h_force_lbs = force_lbs * cos( force_elevation_deg * SG_DEGREES_TO_RADIANS );

        //ground interaction

        if (getHtAGL(10000)){
            double deadzone = 0.1;

            if (_ht_agl_ft <= (0 + _ground_offset + deadzone) && _solid){
                normal_force_lbs = (_mass * slugs_to_lbs) - v_force_lbs;

                if ( normal_force_lbs < 0 )
                    normal_force_lbs = 0;

                pos.setElevationFt(0 + _ground_offset);
                if (vs < 0)
                    vs = -vs * 0.5;

                // calculate friction
                // we assume a static Coefficient of Friction (mu) of 0.62 (wood on concrete)
                double mu = 0.62;

                static_friction_force_lbs = mu * normal_force_lbs * _frictionFactor;

                //adjust horizontal force. We assume that a speed of <= 5 fps is static
                if (h_force_lbs <= static_friction_force_lbs && hs <= 5){
                    h_force_lbs = hs = 0;
                    speed_north_fps = speed_east_fps = 0;
                } else
                    dynamic_friction_force_lbs = (static_friction_force_lbs * 0.95);

                //ignore wind when on the ground for now
                //TODO fix this
                _wind_from_north = 0;
                _wind_from_east = 0;

            }

        }

        //acceleration = (force(lbsf)/mass(slugs))
        v_force_acc_fpss = v_force_lbs/_mass;
        normal_force_fpss = normal_force_lbs/_mass;
        double h_force_acc_fpss = h_force_lbs/_mass;
        double dynamic_friction_acc_fpss = dynamic_friction_force_lbs/_mass;

        // velocity = acceleration * dt
        hs_force_fps = h_force_acc_fpss * dt;
        double friction_force_fps = dynamic_friction_acc_fpss * dt;

        //resolve horizontal speeds into north and east components:
        force_speed_north_fps   = cos(force_azimuth_deg * SG_DEGREES_TO_RADIANS) * hs_force_fps;
        force_speed_east_fps    = sin(force_azimuth_deg * SG_DEGREES_TO_RADIANS) * hs_force_fps;

        friction_force_speed_north_fps = cos(getRecip(hdg) * SG_DEGREES_TO_RADIANS) * friction_force_fps;
        friction_force_speed_east_fps  = sin(getRecip(hdg) * SG_DEGREES_TO_RADIANS) * friction_force_fps;

        // convert horizontal speed (fps) to degrees per second
        force_speed_north_deg_sec = force_speed_north_fps / ft_per_deg_lat;
        force_speed_east_deg_sec  = force_speed_east_fps / ft_per_deg_lon;

        friction_force_speed_north_deg_sec = friction_force_speed_north_fps / ft_per_deg_lat;
        friction_force_speed_east_deg_sec  = friction_force_speed_east_fps / ft_per_deg_lon;
    }

    // convert wind speed (fps) to degrees lat/lon per second
    double wind_speed_from_north_deg_sec = _wind_from_north / ft_per_deg_lat;
    double wind_speed_from_east_deg_sec  = _wind_from_east / ft_per_deg_lon;

    //recombine the horizontal velocity components
    hs = sqrt(((speed_north_fps + force_speed_north_fps + friction_force_speed_north_fps)
        * (speed_north_fps + force_speed_north_fps + friction_force_speed_north_fps))
        + ((speed_east_fps + force_speed_east_fps + friction_force_speed_east_fps)
        * (speed_east_fps + force_speed_east_fps + friction_force_speed_east_fps)));

    if (hs <= 0.00001)
        hs = 0;

    // adjust vertical speed for acceleration of gravity, buoyancy, and vertical force
    vs -= (_gravity - _buoyancy - v_force_acc_fpss - normal_force_fpss) * dt;

    if (vs <= 0.00001 && vs >= -0.00001)
        vs = 0;

    // set new position
    if(_slave_load_to_ac) {
        setOffsetPos(pos, 
            manager->get_user_heading(),
            manager->get_user_pitch(), 
            manager->get_user_roll()
            );
        pos.setLatitudeDeg(_offsetpos.getLatitudeDeg());
        pos.setLongitudeDeg(_offsetpos.getLongitudeDeg());
        pos.setElevationFt(_offsetpos.getElevationFt());

        if (getHtAGL(10000)){
            double deadzone = 0.1;

            if (_ht_agl_ft <= (0 + _ground_offset + deadzone) && _solid){
                pos.setElevationFt(0 + _ground_offset);
            } else {
                pos.setElevationFt(_offsetpos.getElevationFt() + _load_offset);
            }

        }
    } else {
        pos.setLatitudeDeg( pos.getLatitudeDeg()
            + (speed_north_deg_sec - wind_speed_from_north_deg_sec
            + force_speed_north_deg_sec + friction_force_speed_north_deg_sec) * dt );
        pos.setLongitudeDeg( pos.getLongitudeDeg()
            + (speed_east_deg_sec - wind_speed_from_east_deg_sec
            + force_speed_east_deg_sec + friction_force_speed_east_deg_sec) * dt );
        pos.setElevationFt(pos.getElevationFt() + vs * dt);
    }

//    cout << _name << " run hs " << hs << " vs " << vs << endl;

    // recalculate total speed
    if ( vs == 0 && hs == 0)
        speed = 0;
    else
        speed = sqrt( vs * vs + hs * hs) / SG_KT_TO_FPS;

    // recalculate elevation and azimuth (velocity vectors)
    _elevation = atan2( vs, hs ) * SG_RADIANS_TO_DEGREES;
    _azimuth =  atan2((speed_east_fps + force_speed_east_fps + friction_force_speed_east_fps),
        (speed_north_fps + force_speed_north_fps + friction_force_speed_north_fps))
        * SG_RADIANS_TO_DEGREES;

    // rationalise azimuth
    if (_azimuth < 0)
        _azimuth += 360;

    if (_aero_stabilised) { // we simulate rotational moment of inertia by using a filter
        //cout<< "_aero_stabilised "<< endl;
        const double coeff = 0.9;

        // we assume a symetrical MI about the pitch and yaw axis
        setPch(_elevation, dt, coeff);
        setHdg(_azimuth, dt, coeff);
    } else if (_force_stabilised) { // we simulate rotational moment of inertia by using a filter
        //cout<< "_force_stabilised "<< endl;
        
        const double coeff = 0.9;
        double ratio = h_force_lbs/(_mass * slugs_to_lbs);

        if (ratio >  1) ratio =  1;
        if (ratio < -1) ratio = -1;

        double force_pitch = acos(ratio) * SG_RADIANS_TO_DEGREES;

        if (force_pitch <= force_elevation_deg)
            force_pitch = force_elevation_deg;

        // we assume a symetrical MI about the pitch and yaw axis
        setPch(force_pitch,dt, coeff);
        setHdg(_azimuth, dt, coeff);
    }

    //do impacts and collisions
    if (_report_impact && !_impact_reported)
        handle_impact();

    if (_report_collision && !_collision_reported)
        handle_collision();

    // set destruction flag if altitude less than sea level -1000
    if (altitude_ft < -1000.0 && life != -1)
        setDie(true);

}  // end Run

double FGAIBallistic::_getTime() const {
    return _life_timer;
}

void FGAIBallistic::handle_impact() {

    // try terrain intersection
<<<<<<< HEAD
    double start = pos.getElevationM() + 10;

    if(!getHtAGL(start)) 
=======
    if(!getHtAGL())
>>>>>>> c4136498
        return;

    if (_ht_agl_ft <= 0) {
        SG_LOG(SG_GENERAL, SG_DEBUG, "AIBallistic: terrain impact");
        report_impact(_elevation_m);
        _impact_reported = true;

        if (life == -1){
            invisible = true;
        } else if (_subID == 0)  // kill the AIObject if there is no subsubmodel
            setDie(true);
    }
}

void FGAIBallistic::handle_expiry() {

    SG_LOG(SG_GENERAL, SG_DEBUG, "AIBallistic: handle_expiry " << pos.getElevationM());

    report_impact(pos.getElevationM());
    _expiry_reported = true;

    if (life == -1){
        invisible = true;
    } else if (_subID == 0){  // kill the AIObject if there is no subsubmodel
        setDie(true);
    }

}

void FGAIBallistic::handle_collision()
{
    const FGAIBase *object = manager->calcCollision(pos.getElevationFt(),
        pos.getLatitudeDeg(),pos.getLongitudeDeg(), _fuse_range);

    if (object) {
        report_impact(pos.getElevationM(), object);
        _collision_reported = true;
    }
}

void FGAIBallistic::report_impact(double elevation, const FGAIBase *object)
{
    _impact_lat    = pos.getLatitudeDeg();
    _impact_lon    = pos.getLongitudeDeg();
    _impact_elev   = elevation;
    _impact_speed  = speed * SG_KT_TO_MPS;
    _impact_hdg    = hdg;
    _impact_pitch  = pitch;
    _impact_roll   = roll;

    SGPropertyNode *n = props->getNode("impact", true);
<<<<<<< HEAD

    if (object)
=======
    if (object) {
>>>>>>> c4136498
        n->setStringValue("type", object->getTypeString());
        n->setStringValue("callsign", object->_callsign);
    } else {
        n->setStringValue("type", "terrain");
        n->setStringValue("callsign", "");
    }

    SG_LOG(SG_GENERAL, SG_DEBUG, "AIBallistic: object impact" << _name << " lon " <<_impact_lon);

    n->setDoubleValue("longitude-deg", _impact_lon);
    n->setDoubleValue("latitude-deg", _impact_lat);
    n->setDoubleValue("elevation-m", _impact_elev);
    n->setDoubleValue("heading-deg", _impact_hdg);
    n->setDoubleValue("pitch-deg", _impact_pitch);
    n->setDoubleValue("roll-deg", _impact_roll);
    n->setDoubleValue("speed-mps", _impact_speed);

    _impact_report_node->setStringValue(props->getPath());
}

SGVec3d FGAIBallistic::getCartUserPos() const {
    SGVec3d cartUserPos = SGVec3d::fromGeod(userpos);
    return cartUserPos;
}

SGVec3d FGAIBallistic::getCartHitchPos() const{

    // convert geodetic positions to geocentered
    SGVec3d cartuserPos = SGVec3d::fromGeod(userpos);
    //SGVec3d cartPos = getCartPos();

    // Transform to the right coordinate frame, configuration is done in
    // the x-forward, y-right, z-up coordinates (feet), computation
    // in the simulation usual body x-forward, y-right, z-down coordinates
    // (meters) )
    SGVec3d _off(_x_offset * SG_FEET_TO_METER,
            _y_offset * SG_FEET_TO_METER,
            -_z_offset * SG_FEET_TO_METER);

    // Transform the user position to the horizontal local coordinate system.
    SGQuatd hlTrans = SGQuatd::fromLonLat(userpos);

    // and postrotate the orientation of the user model wrt the horizontal
    // local frame
    hlTrans *= SGQuatd::fromYawPitchRollDeg(
        manager->get_user_heading(),
        manager->get_user_pitch(),
        manager->get_user_roll());

    // The offset converted to the usual body fixed coordinate system
    // rotated to the earth-fixed coordinates axis
    SGVec3d off = hlTrans.backTransform(_off);

    // Add the position offset of the user model to get the geocentered position
    SGVec3d offsetPos = cartuserPos + off;

    return offsetPos;
}

void FGAIBallistic::setOffsetPos(SGGeod inpos, double heading, double pitch, double roll){
    // convert the hitch geocentered position to geodetic

    SGVec3d cartoffsetPos = getCartOffsetPos(inpos, heading, pitch, roll);

    //SGVec3d cartoffsetPos = getCartHitchPos();

    //SGGeodesy::SGCartToGeod(cartoffsetPos, hitchpos);
    SGGeodesy::SGCartToGeod(cartoffsetPos, _offsetpos);

}

double FGAIBallistic::getDistanceLoadToHitch() const {
    //calculate the distance load to hitch
    SGVec3d carthitchPos = getCartHitchPos();
    SGVec3d cartPos = getCartPos();

    SGVec3d diff = carthitchPos - cartPos;
    double distance = norm(diff);
    return distance * SG_METER_TO_FEET;
}


double FGAIBallistic::getElevLoadToHitch() const {
    // now the angle, positive angles are upwards
    double distance = getDistanceLoadToHitch() * SG_FEET_TO_METER;
    double angle = 0;
    double daltM = _offsetpos.getElevationM() - pos.getElevationM();

    if (fabs(distance) < SGLimits<float>::min()) {
        angle = 0;
    } else {
        double sAngle = daltM/distance;
        sAngle = SGMiscd::min(1, SGMiscd::max(-1, sAngle));
        angle = SGMiscd::rad2deg(asin(sAngle));
    }

    return angle;
}

double FGAIBallistic::getBearingLoadToHitch() const {
    //calculate the bearing and range of the second pos from the first
    double az1, az2, distance;

    geo_inverse_wgs_84(pos, _offsetpos, &az1, &az2, &distance);

    return az1;
}

double FGAIBallistic::getRelBrgHitchToUser() const {
    //calculate the relative bearing
    double az1, az2, distance;

    geo_inverse_wgs_84(_offsetpos, userpos, &az1, &az2, &distance);

    double rel_brg = az1 - hdg;

    if (rel_brg > 180)
        rel_brg -= 360;

    return rel_brg;
}

double FGAIBallistic::getElevHitchToUser() const {

    //calculate the distance from the user position
    SGVec3d carthitchPos = getCartHitchPos();
    SGVec3d cartuserPos = getCartUserPos();

    SGVec3d diff = cartuserPos - carthitchPos;

    double distance = norm(diff);
    double angle = 0;

    double daltM = userpos.getElevationM() - _offsetpos.getElevationM();

    // now the angle, positive angles are upwards
    if (fabs(distance) < SGLimits<float>::min()) {
        angle = 0;
    } else {
        double sAngle = daltM/distance;
        sAngle = SGMiscd::min(1, SGMiscd::max(-1, sAngle));
        angle = SGMiscd::rad2deg(asin(sAngle));
    }

    return angle;
}

void FGAIBallistic::setTgtOffsets(double dt, double coeff){
    double c = dt / (coeff + dt);

    _x_offset = (_tgt_x_offset * c) + (_x_offset * (1 - c));
    _y_offset = (_tgt_y_offset * c) + (_y_offset * (1 - c));
    _z_offset = (_tgt_z_offset * c) + (_z_offset * (1 - c));
}

void FGAIBallistic::formateToAC(double dt){

    setTgtOffsets(dt, 25);
    setOffsetPos(userpos,
            manager->get_user_heading(),
            manager->get_user_pitch(), 
            manager->get_user_roll()
            );

    // elapsed time has a random initialisation so that each
    // wingman moves differently
    _elapsed_time += dt;

    // we derive a sine based factor to give us smoothly
    // varying error between -1 and 1
    double factor  = sin(SGMiscd::deg2rad(_elapsed_time * 10));
    double r_angle = 5 * factor;
    double p_angle = 2.5 * factor;
    double h_angle = 5 * factor;
    double h_feet  = 3 * factor;

    pos.setLatitudeDeg(_offsetpos.getLatitudeDeg());
    pos.setLongitudeDeg(_offsetpos.getLongitudeDeg());

    if (getHtAGL(10000)){

        if(_ht_agl_ft <= 10) {
            _height = userpos.getElevationFt();
        } else if (_ht_agl_ft > 10 && _ht_agl_ft <= 150 ) {
            setHt(userpos.getElevationFt(), dt, 1.0);
        } else if (_ht_agl_ft > 150 && _ht_agl_ft <= 250) {
            setHt(_offsetpos.getElevationFt()+ h_feet, dt, 0.75);
        } else
            setHt(_offsetpos.getElevationFt()+ h_feet, dt, 0.5);

        pos.setElevationFt(_height);
    }

    // these calculations are unreliable at slow speeds
    if(speed >= 10) {
        setHdg(_azimuth + h_angle, dt, 0.9);
        setPch(_elevation + p_angle + _pitch_offset, dt, 0.9);

        if (roll <= 115 && roll >= -115)
            setBnk(manager->get_user_roll() + r_angle + _roll_offset, dt, 0.5);
        else
            roll = manager->get_user_roll() + r_angle + _roll_offset;

    } else {
        setHdg(manager->get_user_heading(), dt, 0.9);
        setPch(manager->get_user_pitch() + _pitch_offset, dt, 0.9);
        setBnk(manager->get_user_roll() + _roll_offset, dt, 0.9);
    }

        setOffsetVelocity(dt, pos);
}
void FGAIBallistic::calcVSHS(){
    // calculate vertical and horizontal speed components
    double speed_fps = speed * SG_KT_TO_FPS;

    if (speed == 0.0) {
        hs = vs = 0.0;
    } else {
        vs = sin( _elevation * SG_DEGREES_TO_RADIANS ) * speed_fps;
        hs = cos( _elevation * SG_DEGREES_TO_RADIANS ) * speed_fps;
    }
}

void FGAIBallistic::calcNE(){
    //resolve horizontal speed into north and east components:
    _speed_north_fps = cos(_azimuth / SG_RADIANS_TO_DEGREES) * hs;
    _speed_east_fps = sin(_azimuth / SG_RADIANS_TO_DEGREES) * hs;

    // convert horizontal speed (fps) to degrees per second
    speed_north_deg_sec = _speed_north_fps / ft_per_deg_lat;
    speed_east_deg_sec  = _speed_east_fps / ft_per_deg_lon;

}

SGVec3d FGAIBallistic::getCartOffsetPos(SGGeod inpos, double user_heading, 
                                        double user_pitch, double user_roll
                                        ) const{

    // convert geodetic positions to geocentered
     SGVec3d cartuserPos = SGVec3d::fromGeod(inpos);
    //SGVec3d cartuserPos = getCartUserPos();
    //SGVec3d cartPos = getCartPos();

    // Transform to the right coordinate frame, configuration is done in
    // the x-forward, y-right, z-up coordinates (feet), computation
    // in the simulation usual body x-forward, y-right, z-down coordinates
    // (meters) )
    SGVec3d _off(_x_offset * SG_FEET_TO_METER,
            _y_offset * SG_FEET_TO_METER,
            -_z_offset * SG_FEET_TO_METER);

    // Transform the user position to the horizontal local coordinate system.
    SGQuatd hlTrans = SGQuatd::fromLonLat(userpos);

    // and postrotate the orientation of the user model wrt the horizontal
    // local frame
    hlTrans *= SGQuatd::fromYawPitchRollDeg(
        user_heading,
        user_pitch,
        user_roll);

    // The offset converted to the usual body fixed coordinate system
    // rotated to the earth-fixed coordinates axis
    SGVec3d off = hlTrans.backTransform(_off);

    // Add the position offset of the user model to get the geocentered position
    SGVec3d offsetPos = cartuserPos + off;

    return offsetPos;
}

void FGAIBallistic::setOffsetVelocity(double dt, SGGeod offsetpos) {
    //calculate the distance from the previous offset position
    SGVec3d cartoffsetPos = SGVec3d::fromGeod(offsetpos);
    SGVec3d diff = cartoffsetPos - _oldcartoffsetPos;

    double distance = norm(diff);
    //calculate speed knots
    speed = (distance/dt) * SG_MPS_TO_KT;

    //now calulate the angle between the old and current postion positions (degrees)
    double angle = 0;
    double daltM = offsetpos.getElevationM() - _oldoffsetpos.getElevationM();

    if (fabs(distance) < SGLimits<float>::min()) {
        angle = 0;
    } else {
        double sAngle = daltM/distance;
        sAngle = SGMiscd::min(1, SGMiscd::max(-1, sAngle));
        angle = SGMiscd::rad2deg(asin(sAngle));
    }

    _elevation = angle;

    //calculate vertical and horizontal speed components
    calcVSHS();

    //calculate the bearing of the new offset position from the old
    double az1, az2, dist;
    geo_inverse_wgs_84(_oldoffsetpos, offsetpos, &az1, &az2, &dist);
    _azimuth = az1;

    //resolve horizontal speed into north and east components:
    calcNE();

    // and finally store the new values
    _oldcartoffsetPos = cartoffsetPos;
    _oldoffsetpos = offsetpos;
}

// end AIBallistic<|MERGE_RESOLUTION|>--- conflicted
+++ resolved
@@ -189,7 +189,7 @@
     if(_external_force || _slave_to_ac){
         props->tie("controls/force_stabilized",
             SGRawValuePointer<bool>(&_force_stabilised));
-        props->tie("position/global-x",
+        props->tie("position/global-x", 
             SGRawValueMethods<FGAIBase,double>(*this, &FGAIBase::_getCartPosX, 0));
         props->tie("position/global-y",
             SGRawValueMethods<FGAIBase,double>(*this, &FGAIBase::_getCartPosY, 0));
@@ -202,13 +202,8 @@
         props->tie("velocities/horizontal-speed-fps",
             SGRawValuePointer<double>(&hs));
         props->tie("position/altitude-ft",
-<<<<<<< HEAD
             SGRawValueMethods<FGAIBase,double>(*this, &FGAIBase::_getElevationFt, &FGAIBase::_setAltitude));
         props->tie("position/latitude-deg", 
-=======
-            SGRawValueMethods<FGAIBase,double>(*this, &FGAIBase::_getAltitude, &FGAIBase::_setAltitude));
-        props->tie("position/latitude-deg",
->>>>>>> c4136498
             SGRawValueMethods<FGAIBase,double>(*this, &FGAIBase::_getLatitude, &FGAIBase::_setLatitude));
         props->tie("position/longitude-deg",
             SGRawValueMethods<FGAIBase,double>(*this, &FGAIBase::_getLongitude, &FGAIBase::_setLongitude));
@@ -489,18 +484,14 @@
 }
 
 double FGAIBallistic::getContents() {
-<<<<<<< HEAD
     if(_contents_node){
-=======
-    if(_contents_node)
->>>>>>> c4136498
         _contents_lb = _contents_node->getChild("level-lbs",0,1)->getDoubleValue();
     }
     return _contents_lb;
 }
 
 void FGAIBallistic::setContents(double c) {
-    if(_contents_node)
+    if(_contents_node) 
         _contents_lb = _contents_node->getChild("level-gal_us",0,1)->setDoubleValue(c);
 }
 
@@ -538,7 +529,6 @@
                     props->setStringValue("material/name", names[0].c_str());
                 else
                     props->setStringValue("material/name", "");
-<<<<<<< HEAD
 
                 _mat_name = names[0];
 
@@ -548,13 +538,6 @@
                 //<< " frictionFactor " << _frictionFactor
                 //<< endl;
 
-=======
-                /*cout << "material " << mat_name
-                << " solid " << _solid
-                << " load " << _load_resistance
-                << " frictionFactor " << frictionFactor
-                << endl;*/
->>>>>>> c4136498
             }
 
             return true;
@@ -565,11 +548,11 @@
 }
 
 double FGAIBallistic::getRecip(double az){
-    // calculate the reciprocal of the input azimuth
+    // calculate the reciprocal of the input azimuth 
     if(az - 180 < 0){
         return az + 180;
     } else {
-        return az - 180;
+        return az - 180; 
     }
 }
 
@@ -607,7 +590,7 @@
 
 double  FGAIBallistic::getTgtYOffset() const {
     return _tgt_y_offset;
-}
+} 
 
 double  FGAIBallistic::getTgtZOffset() const {
     return _tgt_z_offset;
@@ -655,16 +638,11 @@
     //update the mass (slugs)
     _mass = (_weight_lb + getContents()) / slugs_to_lbs;
 
-<<<<<<< HEAD
     _impact_reported = false;
 
     //cout << _name << " _mass "<<_mass <<" " << getContents() 
     //<< " " << getContents() / slugs_to_lbs << " weight " << _weight_lb << endl;
     //    cout << _name << " update hs " << hs << " vs " << vs << endl;
-=======
-    /*cout <<"_mass "<<_mass <<" " << getContents()
-    <<" " << getContents() / slugs_to_lbs << endl;*/
->>>>>>> c4136498
 }
 
 void FGAIBallistic::Run(double dt) {
@@ -772,7 +750,7 @@
         double v_force_lbs = force_lbs * sin( force_elevation_deg * SG_DEGREES_TO_RADIANS );
         h_force_lbs = force_lbs * cos( force_elevation_deg * SG_DEGREES_TO_RADIANS );
 
-        //ground interaction
+        //ground interaction 
 
         if (getHtAGL(10000)){
             double deadzone = 0.1;
@@ -784,7 +762,7 @@
                     normal_force_lbs = 0;
 
                 pos.setElevationFt(0 + _ground_offset);
-                if (vs < 0)
+                if (vs < 0) 
                     vs = -vs * 0.5;
 
                 // calculate friction
@@ -793,7 +771,7 @@
 
                 static_friction_force_lbs = mu * normal_force_lbs * _frictionFactor;
 
-                //adjust horizontal force. We assume that a speed of <= 5 fps is static
+                //adjust horizontal force. We assume that a speed of <= 5 fps is static 
                 if (h_force_lbs <= static_friction_force_lbs && hs <= 5){
                     h_force_lbs = hs = 0;
                     speed_north_fps = speed_east_fps = 0;
@@ -839,9 +817,9 @@
     double wind_speed_from_east_deg_sec  = _wind_from_east / ft_per_deg_lon;
 
     //recombine the horizontal velocity components
-    hs = sqrt(((speed_north_fps + force_speed_north_fps + friction_force_speed_north_fps)
+    hs = sqrt(((speed_north_fps + force_speed_north_fps + friction_force_speed_north_fps) 
         * (speed_north_fps + force_speed_north_fps + friction_force_speed_north_fps))
-        + ((speed_east_fps + force_speed_east_fps + friction_force_speed_east_fps)
+        + ((speed_east_fps + force_speed_east_fps + friction_force_speed_east_fps) 
         * (speed_east_fps + force_speed_east_fps + friction_force_speed_east_fps)));
 
     if (hs <= 0.00001)
@@ -876,10 +854,10 @@
         }
     } else {
         pos.setLatitudeDeg( pos.getLatitudeDeg()
-            + (speed_north_deg_sec - wind_speed_from_north_deg_sec
+            + (speed_north_deg_sec - wind_speed_from_north_deg_sec 
             + force_speed_north_deg_sec + friction_force_speed_north_deg_sec) * dt );
         pos.setLongitudeDeg( pos.getLongitudeDeg()
-            + (speed_east_deg_sec - wind_speed_from_east_deg_sec
+            + (speed_east_deg_sec - wind_speed_from_east_deg_sec 
             + force_speed_east_deg_sec + friction_force_speed_east_deg_sec) * dt );
         pos.setElevationFt(pos.getElevationFt() + vs * dt);
     }
@@ -894,7 +872,7 @@
 
     // recalculate elevation and azimuth (velocity vectors)
     _elevation = atan2( vs, hs ) * SG_RADIANS_TO_DEGREES;
-    _azimuth =  atan2((speed_east_fps + force_speed_east_fps + friction_force_speed_east_fps),
+    _azimuth =  atan2((speed_east_fps + force_speed_east_fps + friction_force_speed_east_fps), 
         (speed_north_fps + force_speed_north_fps + friction_force_speed_north_fps))
         * SG_RADIANS_TO_DEGREES;
 
@@ -948,13 +926,9 @@
 void FGAIBallistic::handle_impact() {
 
     // try terrain intersection
-<<<<<<< HEAD
     double start = pos.getElevationM() + 10;
 
     if(!getHtAGL(start)) 
-=======
-    if(!getHtAGL())
->>>>>>> c4136498
         return;
 
     if (_ht_agl_ft <= 0) {
@@ -966,7 +940,7 @@
             invisible = true;
         } else if (_subID == 0)  // kill the AIObject if there is no subsubmodel
             setDie(true);
-    }
+    } 
 }
 
 void FGAIBallistic::handle_expiry() {
@@ -1006,18 +980,11 @@
     _impact_roll   = roll;
 
     SGPropertyNode *n = props->getNode("impact", true);
-<<<<<<< HEAD
 
     if (object)
-=======
-    if (object) {
->>>>>>> c4136498
         n->setStringValue("type", object->getTypeString());
-        n->setStringValue("callsign", object->_callsign);
-    } else {
+    else
         n->setStringValue("type", "terrain");
-        n->setStringValue("callsign", "");
-    }
 
     SG_LOG(SG_GENERAL, SG_DEBUG, "AIBallistic: object impact" << _name << " lon " <<_impact_lon);
 
@@ -1084,7 +1051,7 @@
 }
 
 double FGAIBallistic::getDistanceLoadToHitch() const {
-    //calculate the distance load to hitch
+    //calculate the distance load to hitch 
     SGVec3d carthitchPos = getCartHitchPos();
     SGVec3d cartPos = getCartPos();
 
@@ -1121,7 +1088,7 @@
 }
 
 double FGAIBallistic::getRelBrgHitchToUser() const {
-    //calculate the relative bearing
+    //calculate the relative bearing 
     double az1, az2, distance;
 
     geo_inverse_wgs_84(_offsetpos, userpos, &az1, &az2, &distance);
@@ -1176,11 +1143,11 @@
             manager->get_user_roll()
             );
 
-    // elapsed time has a random initialisation so that each
+    // elapsed time has a random initialisation so that each 
     // wingman moves differently
     _elapsed_time += dt;
 
-    // we derive a sine based factor to give us smoothly
+    // we derive a sine based factor to give us smoothly 
     // varying error between -1 and 1
     double factor  = sin(SGMiscd::deg2rad(_elapsed_time * 10));
     double r_angle = 5 * factor;
