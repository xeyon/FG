// dialog.cxx: implementation of an XML-configurable dialog box.

#ifdef HAVE_CONFIG_H
#  include "config.h"
#endif

#include <simgear/structure/SGBinding.hxx>
#include <Scripting/NasalSys.hxx>
#include <Main/fg_os.hxx>

#include "dialog.hxx"
#include "new_gui.hxx"
#include "AirportList.hxx"
#include "property_list.hxx"
#include "layout.hxx"
#include "WaypointList.hxx"
<<<<<<< HEAD
=======
#include "MapWidget.hxx"
>>>>>>> 1c7278b4

enum format_type { f_INVALID, f_INT, f_LONG, f_FLOAT, f_DOUBLE, f_STRING };
static const int FORMAT_BUFSIZE = 255;
static const int RESIZE_MARGIN = 7;


/**
 * Makes sure the format matches '%[ -+#]?\d*(\.\d*)?(l?[df]|s)', with
 * only one number or string placeholder and otherwise arbitrary prefix
 * and postfix containing only quoted percent signs (%%).
 */
static format_type
validate_format(const char *f)
{
    bool l = false;
    format_type type;
    for (; *f; f++) {
        if (*f == '%') {
            if (f[1] == '%')
                f++;
            else
                break;
        }
    }
    if (*f++ != '%')
        return f_INVALID;
    while (*f == ' ' || *f == '+' || *f == '-' || *f == '#' || *f == '0')
        f++;
    while (*f && isdigit(*f))
        f++;
    if (*f == '.') {
        f++;
        while (*f && isdigit(*f))
            f++;
    }

    if (*f == 'l')
        l = true, f++;

    if (*f == 'd') {
        type = l ? f_LONG : f_INT;
    } else if (*f == 'f')
        type = l ? f_DOUBLE : f_FLOAT;
    else if (*f == 's') {
        if (l)
            return f_INVALID;
        type = f_STRING;
    } else
        return f_INVALID;

    for (++f; *f; f++) {
        if (*f == '%') {
            if (f[1] == '%')
                f++;
            else
                return f_INVALID;
        }
    }
    return type;
}


////////////////////////////////////////////////////////////////////////
// Implementation of GUIInfo.
////////////////////////////////////////////////////////////////////////

/**
 * User data for a GUI object.
 */
struct GUIInfo
{
    GUIInfo(FGDialog *d);
    virtual ~GUIInfo();
    void apply_format(SGPropertyNode *);

    FGDialog *dialog;
    SGPropertyNode_ptr node;
    vector <SGBinding *> bindings;
    int key;
    string label, legend, text, format;
    format_type fmt_type;
};

GUIInfo::GUIInfo (FGDialog *d) :
    dialog(d),
    key(-1),
    fmt_type(f_INVALID)
{
}

GUIInfo::~GUIInfo ()
{
    for (unsigned int i = 0; i < bindings.size(); i++) {
        delete bindings[i];
        bindings[i] = 0;
    }
}

void GUIInfo::apply_format(SGPropertyNode *n)
{
    char buf[FORMAT_BUFSIZE + 1];
    if (fmt_type == f_INT)
        snprintf(buf, FORMAT_BUFSIZE, format.c_str(), n->getIntValue());
    else if (fmt_type == f_LONG)
        snprintf(buf, FORMAT_BUFSIZE, format.c_str(), n->getLongValue());
    else if (fmt_type == f_FLOAT)
        snprintf(buf, FORMAT_BUFSIZE, format.c_str(), n->getFloatValue());
    else if (fmt_type == f_DOUBLE)
        snprintf(buf, FORMAT_BUFSIZE, format.c_str(), n->getDoubleValue());
    else
        snprintf(buf, FORMAT_BUFSIZE, format.c_str(), n->getStringValue());

    buf[FORMAT_BUFSIZE] = '\0';
    text = buf;
}



/**
 * Key handler.
 */
int fgPopup::checkKey(int key, int updown)
{
    if (updown == PU_UP || !isVisible() || !isActive() || window != puGetWindow())
        return false;

    puObject *input = getActiveInputField(this);
    if (input)
        return input->checkKey(key, updown);

    puObject *object = getKeyObject(this, key);
    if (!object)
        return puPopup::checkKey(key, updown);

    // invokeCallback() isn't enough; we need to simulate a mouse button press
    object->checkHit(PU_LEFT_BUTTON, PU_DOWN,
            (object->getABox()->min[0] + object->getABox()->max[0]) / 2,
            (object->getABox()->min[1] + object->getABox()->max[1]) / 2);
    object->checkHit(PU_LEFT_BUTTON, PU_UP,
            (object->getABox()->min[0] + object->getABox()->max[0]) / 2,
            (object->getABox()->min[1] + object->getABox()->max[1]) / 2);
    return true;
}

puObject *fgPopup::getKeyObject(puObject *object, int key)
{
    puObject *ret;
    if (object->getType() & PUCLASS_GROUP)
        for (puObject *obj = ((puGroup *)object)->getFirstChild();
                obj; obj = obj->getNextObject())
            if ((ret = getKeyObject(obj, key)))
                return ret;

    GUIInfo *info = (GUIInfo *)object->getUserData();
    if (info && info->key == key)
        return object;

    return 0;
}

puObject *fgPopup::getActiveInputField(puObject *object)
{
    puObject *ret;
    if (object->getType() & PUCLASS_GROUP)
        for (puObject *obj = ((puGroup *)object)->getFirstChild();
                obj; obj = obj->getNextObject())
            if ((ret = getActiveInputField(obj)))
                return ret;

    if (object->getType() & (PUCLASS_INPUT|PUCLASS_LARGEINPUT)
            && ((puInput *)object)->isAcceptingInput())
        return object;

    return 0;
}

/**
 * Mouse handler.
 */
int fgPopup::checkHit(int button, int updown, int x, int y)
{
    int result = 0;
    if (updown != PU_DRAG && !_dragging)
        result = puPopup::checkHit(button, updown, x, y);

    if (!_draggable)
       return result;

    // This is annoying.  We would really want a true result from the
    // superclass to indicate "handled by child object", but all it
    // tells us is that the pointer is inside the dialog.  So do the
    // intersection test (again) to make sure we don't start a drag
    // when inside controls.

    if (updown == PU_DOWN && !_dragging) {
        if (!result)
            return 0;
        int global_drag = fgGetKeyModifiers() & KEYMOD_SHIFT;
        int global_resize = fgGetKeyModifiers() & KEYMOD_CTRL;

        int hit = getHitObjects(this, x, y);
        if (hit & PUCLASS_LIST)  // ctrl-click in property browser (toggle bool)
            return result;
        if (!global_resize && hit & (PUCLASS_BUTTON|PUCLASS_ONESHOT|PUCLASS_INPUT
                |PUCLASS_LARGEINPUT|PUCLASS_SCROLLBAR))
            return result;

        getPosition(&_dlgX, &_dlgY);
        getSize(&_dlgW, &_dlgH);
        _start_cursor = fgGetMouseCursor();
        _dragging = true;
        _startX = x;
        _startY = y;

        // check and prepare for resizing
        static const int cursor[] = {
            MOUSE_CURSOR_POINTER, MOUSE_CURSOR_LEFTSIDE, MOUSE_CURSOR_RIGHTSIDE, 0,
            MOUSE_CURSOR_TOPSIDE, MOUSE_CURSOR_TOPLEFT, MOUSE_CURSOR_TOPRIGHT, 0,
            MOUSE_CURSOR_BOTTOMSIDE, MOUSE_CURSOR_BOTTOMLEFT, MOUSE_CURSOR_BOTTOMRIGHT, 0,
        };

        _resizing = 0;
        if (!global_drag && _resizable) {
            int hmargin = global_resize ? _dlgW / 3 : RESIZE_MARGIN;
            int vmargin = global_resize ? _dlgH / 3 : RESIZE_MARGIN;

            if (y - _dlgY < vmargin)
                _resizing |= BOTTOM;
            else if (_dlgY + _dlgH - y < vmargin)
                _resizing |= TOP;

            if (x - _dlgX < hmargin)
                _resizing |= LEFT;
            else if (_dlgX + _dlgW - x < hmargin)
                _resizing |= RIGHT;

            if (!_resizing && global_resize)
                _resizing = BOTTOM|RIGHT;

            _cursor = cursor[_resizing];
           if (_resizing && _resizable)
                fgSetMouseCursor(_cursor);
       }

    } else if (updown == PU_DRAG && _dragging) {
        if (_resizing) {
            GUIInfo *info = (GUIInfo *)getUserData();
            if (_resizable && info && info->node) {
                int w = _dlgW;
                int h = _dlgH;
                if (_resizing & LEFT)
                    w += _startX - x;
                if (_resizing & RIGHT)
                    w += x - _startX;
                if (_resizing & TOP)
                    h += y - _startY;
                if (_resizing & BOTTOM)
                    h += _startY - y;

                int prefw, prefh;
                LayoutWidget wid(info->node);
                wid.calcPrefSize(&prefw, &prefh);
                if (w < prefw)
                    w = prefw;
                if (h < prefh)
                    h = prefh;

                int x = _dlgX;
                int y = _dlgY;
                if (_resizing & LEFT)
                    x += _dlgW - w;
                if (_resizing & BOTTOM)
                    y += _dlgH - h;

                wid.layout(x, y, w, h);
                setSize(w, h);
                setPosition(x, y);
                applySize(static_cast<puObject *>(this));
                getFirstChild()->setSize(w, h); // dialog background puFrame
            }
        } else {
            int posX = x + _dlgX - _startX,
              posY = y + _dlgY - _startY;
            setPosition(posX, posY);
            
            GUIInfo *info = (GUIInfo *)getUserData();
            if (info && info->node) {
                info->node->setIntValue("x", posX);
                info->node->setIntValue("y", posY);
            }
        } // re-positioning

    } else if (_dragging) {
        fgSetMouseCursor(_start_cursor);
        _dragging = false;
    }
    return result;
}

int fgPopup::getHitObjects(puObject *object, int x, int y)
{
    if (!object->isVisible())
        return 0;

    int type = 0;
    if (object->getType() & PUCLASS_GROUP)
        for (puObject *obj = ((puGroup *)object)->getFirstChild();
                obj; obj = obj->getNextObject())
            type |= getHitObjects(obj, x, y);

    int cx, cy, cw, ch;
    object->getAbsolutePosition(&cx, &cy);
    object->getSize(&cw, &ch);
    if (x >= cx && x < cx + cw && y >= cy && y < cy + ch)
        type |= object->getType();
    return type;
}

void fgPopup::applySize(puObject *object)
{
    // compound plib widgets use setUserData() for internal purposes, so refuse
    // to descend into anything that has other bits set than the following
    const int validUserData = PUCLASS_VALUE|PUCLASS_OBJECT|PUCLASS_GROUP|PUCLASS_INTERFACE
            |PUCLASS_FRAME|PUCLASS_TEXT|PUCLASS_BUTTON|PUCLASS_ONESHOT|PUCLASS_INPUT
            |PUCLASS_ARROW|PUCLASS_DIAL|PUCLASS_POPUP;

    int type = object->getType();
    if (type & PUCLASS_GROUP && !(type & ~validUserData))
        for (puObject *obj = ((puGroup *)object)->getFirstChild();
                obj; obj = obj->getNextObject())
            applySize(obj);

    GUIInfo *info = (GUIInfo *)object->getUserData();
    if (!info)
        return;

    SGPropertyNode *n = info->node;
    if (!n) {
        SG_LOG(SG_GENERAL, SG_ALERT, "fgPopup::applySize: no props");
        return;
    }
    int x = n->getIntValue("x");
    int y = n->getIntValue("y");
    int w = n->getIntValue("width", 4);
    int h = n->getIntValue("height", 4);
    object->setPosition(x, y);
    object->setSize(w, h);
}

////////////////////////////////////////////////////////////////////////

void FGDialog::ConditionalObject::update(FGDialog* aDlg)
{
  if (_name == "visible") {
    bool wasVis = _pu->isVisible();
    bool newVis = test();
    
    if (newVis == wasVis) {
      return;
    }
    
    if (newVis) { // puObject needs a setVisible. Oh well.
    _pu->reveal();
    } else {
      _pu->hide();
    }
  } else if (_name == "enable") {
    bool wasEnabled = _pu->isActive();
    bool newEnable = test();
    
    if (wasEnabled == newEnable) {
      return;
    }
    
    if (newEnable) {
      _pu->activate();
    } else {
      _pu->greyOut();
    }
  }
  
  aDlg->setNeedsLayout();
}
////////////////////////////////////////////////////////////////////////
// Callbacks.
////////////////////////////////////////////////////////////////////////

/**
 * Action callback.
 */
static void
action_callback (puObject *object)
{
    GUIInfo *info = (GUIInfo *)object->getUserData();
    NewGUI *gui = (NewGUI *)globals->get_subsystem("gui");
    gui->setActiveDialog(info->dialog);
    int nBindings = info->bindings.size();
    for (int i = 0; i < nBindings; i++) {
        info->bindings[i]->fire();
        if (gui->getActiveDialog() == 0)
            break;
    }
    gui->setActiveDialog(0);
}



////////////////////////////////////////////////////////////////////////
// Static helper functions.
////////////////////////////////////////////////////////////////////////

/**
 * Copy a property value to a PUI object.
 */
static void
copy_to_pui (SGPropertyNode *node, puObject *object)
{
    using namespace simgear;
    GUIInfo *info = (GUIInfo *)object->getUserData();
    if (!info) {
        SG_LOG(SG_GENERAL, SG_ALERT, "dialog: widget without GUIInfo!");
        return;   // this can't really happen
    }

    // Treat puText objects specially, so their "values" can be set
    // from properties.
    if (object->getType() & PUCLASS_TEXT) {
        if (info->fmt_type != f_INVALID)
            info->apply_format(node);
        else
            info->text = node->getStringValue();

        object->setLabel(info->text.c_str());
        return;
    }

    switch (node->getType()) {
    case props::BOOL:
    case props::INT:
    case props::LONG:
        object->setValue(node->getIntValue());
        break;
    case props::FLOAT:
    case props::DOUBLE:
        object->setValue(node->getFloatValue());
        break;
    default:
        info->text = node->getStringValue();
        object->setValue(info->text.c_str());
        break;
    }
}


static void
copy_from_pui (puObject *object, SGPropertyNode *node)
{
    using namespace simgear;
    // puText objects are immutable, so should not be copied out
    if (object->getType() & PUCLASS_TEXT)
        return;

    switch (node->getType()) {
    case props::BOOL:
    case props::INT:
    case props::LONG:
        node->setIntValue(object->getIntegerValue());
        break;
    case props::FLOAT:
    case props::DOUBLE:
        node->setFloatValue(object->getFloatValue());
        break;
    default:
        const char *s = object->getStringValue();
        if (s)
            node->setStringValue(s);
        break;
    }
}



////////////////////////////////////////////////////////////////////////
// Implementation of FGDialog.
////////////////////////////////////////////////////////////////////////

FGDialog::FGDialog (SGPropertyNode *props) :
    _object(0),
    _gui((NewGUI *)globals->get_subsystem("gui")),
    _props(props),
    _needsRelayout(false)
{
    _module = string("__dlg:") + props->getStringValue("name", "[unnamed]");
        
    SGPropertyNode *nasal = props->getNode("nasal");
    if (nasal) {
        _nasal_close = nasal->getNode("close");
        SGPropertyNode *open = nasal->getNode("open");
        if (open) {
            const char *s = open->getStringValue();
            FGNasalSys *nas = (FGNasalSys *)globals->get_subsystem("nasal");
            if (nas)
                nas->createModule(_module.c_str(), _module.c_str(), s, strlen(s), props);
        }
    }
    display(props);
}

FGDialog::~FGDialog ()
{
    int x, y;
    _object->getAbsolutePosition(&x, &y);
    _props->setIntValue("lastx", x);
    _props->setIntValue("lasty", y);

    FGNasalSys *nas = (FGNasalSys *)globals->get_subsystem("nasal");
    if (nas) {
        if (_nasal_close) {
            const char *s = _nasal_close->getStringValue();
            nas->createModule(_module.c_str(), _module.c_str(), s, strlen(s), _props);
        }
        nas->deleteModule(_module.c_str());
    }

    puDeleteObject(_object);

    unsigned int i;
                                // Delete all the info objects we
                                // were forced to keep around because
                                // PUI cannot delete its own user data.
    for (i = 0; i < _info.size(); i++) {
        delete (GUIInfo *)_info[i];
        _info[i] = 0;
    }
                                // Finally, delete the property links.
    for (i = 0; i < _propertyObjects.size(); i++) {
        delete _propertyObjects[i];
        _propertyObjects[i] = 0;
    }
}

void
FGDialog::updateValues (const char *objectName)
{
    if (objectName && !objectName[0])
        objectName = 0;

  for (unsigned int i = 0; i < _propertyObjects.size(); i++) {
    const string &name = _propertyObjects[i]->name;
    if (objectName && name != objectName) {
      continue;
    }
    
    puObject *widget = _propertyObjects[i]->object;
    int widgetType = widget->getType();
    if (widgetType & PUCLASS_LIST) {
      GUI_ID* gui_id = dynamic_cast<GUI_ID *>(widget);
      if (gui_id && (gui_id->id & FGCLASS_LIST)) {
        fgList *pl = static_cast<fgList*>(widget);
        pl->update();
      } else {
        copy_to_pui(_propertyObjects[i]->node, widget);
      }
    } else if (widgetType & PUCLASS_COMBOBOX) {
      fgComboBox* combo = static_cast<fgComboBox*>(widget);
      combo->update();
    } else {
      copy_to_pui(_propertyObjects[i]->node, widget);
    }
  } // of property objects iteration
}

void
FGDialog::applyValues (const char *objectName)
{
    if (objectName && !objectName[0])
        objectName = 0;

    for (unsigned int i = 0; i < _propertyObjects.size(); i++) {
        const string &name = _propertyObjects[i]->name;
        if (objectName && name != objectName)
            continue;

        copy_from_pui(_propertyObjects[i]->object,
                      _propertyObjects[i]->node);
    }
}

void
FGDialog::update ()
{
    for (unsigned int i = 0; i < _liveObjects.size(); i++) {
        puObject *obj = _liveObjects[i]->object;
        if (obj->getType() & PUCLASS_INPUT && ((puInput *)obj)->isAcceptingInput())
            continue;

        copy_to_pui(_liveObjects[i]->node, obj);
    }
    
  for (unsigned int j=0; j < _conditionalObjects.size(); ++j) {
    _conditionalObjects[j]->update(this);
  }
  
  if (_needsRelayout) {
    relayout();
  }
}

void
FGDialog::display (SGPropertyNode *props)
{
    if (_object != 0) {
        SG_LOG(SG_GENERAL, SG_ALERT, "This widget is already active");
        return;
    }

    int screenw = globals->get_props()->getIntValue("/sim/startup/xsize");
    int screenh = globals->get_props()->getIntValue("/sim/startup/ysize");

    bool userx = props->hasValue("x");
    bool usery = props->hasValue("y");
    bool userw = props->hasValue("width");
    bool userh = props->hasValue("height");

    // Let the layout widget work in the same property subtree.
    LayoutWidget wid(props);

    SGPropertyNode *fontnode = props->getNode("font");
    if (fontnode) {
        FGFontCache *fc = globals->get_fontcache();
        _font = fc->get(fontnode);
    } else {
        _font = _gui->getDefaultFont();
    }
    wid.setDefaultFont(_font, int(_font->getPointSize()));

    int pw = 0, ph = 0;
    int px, py, savex, savey;
    if (!userw || !userh)
        wid.calcPrefSize(&pw, &ph);
    pw = props->getIntValue("width", pw);
    ph = props->getIntValue("height", ph);
    px = savex = props->getIntValue("x", (screenw - pw) / 2);
    py = savey = props->getIntValue("y", (screenh - ph) / 2);

    // Negative x/y coordinates are interpreted as distance from the top/right
    // corner rather than bottom/left.
    if (userx && px < 0)
        px = screenw - pw + px;
    if (usery && py < 0)
        py = screenh - ph + py;

    // Define "x", "y", "width" and/or "height" in the property tree if they
    // are not specified in the configuration file.
    wid.layout(px, py, pw, ph);

    // Use the dimension and location properties as specified in the
    // configuration file or from the layout widget.
    _object = makeObject(props, screenw, screenh);

    // Remove automatically generated properties, so the layout looks
    // the same next time around, or restore x and y to preserve negative coords.
    if (userx)
        props->setIntValue("x", savex);
    else
        props->removeChild("x");

    if (usery)
        props->setIntValue("y", savey);
    else
        props->removeChild("y");

    if (!userw) props->removeChild("width");
    if (!userh) props->removeChild("height");

    if (_object != 0) {
        _object->reveal();
    } else {
        SG_LOG(SG_GENERAL, SG_ALERT, "Widget "
               << props->getStringValue("name", "[unnamed]")
               << " does not contain a proper GUI definition");
    }
}

puObject *
FGDialog::makeObject (SGPropertyNode *props, int parentWidth, int parentHeight)
{
    if (!props->getBoolValue("enabled", true))
        return 0;

    bool presetSize = props->hasValue("width") && props->hasValue("height");
    int width = props->getIntValue("width", parentWidth);
    int height = props->getIntValue("height", parentHeight);
    int x = props->getIntValue("x", (parentWidth - width) / 2);
    int y = props->getIntValue("y", (parentHeight - height) / 2);
    string type = props->getName();

    if (type.empty())
        type = "dialog";

    if (type == "dialog") {
        puPopup *obj;
        bool draggable = props->getBoolValue("draggable", true);
        bool resizable = props->getBoolValue("resizable", false);
        if (props->getBoolValue("modal", false))
            obj = new puDialogBox(x, y);
        else
            obj = new fgPopup(x, y, resizable, draggable);
        setupGroup(obj, props, width, height, true);
        setColor(obj, props);
        return obj;

    } else if (type == "group") {
        puGroup *obj = new puGroup(x, y);
        setupGroup(obj, props, width, height, false);
        setColor(obj, props);
        return obj;

    } else if (type == "frame") {
        puGroup *obj = new puGroup(x, y);
        setupGroup(obj, props, width, height, true);
        setColor(obj, props);
        return obj;

    } else if (type == "hrule" || type == "vrule") {
        puFrame *obj = new puFrame(x, y, x + width, y + height);
        obj->setBorderThickness(0);
        setupObject(obj, props);
        setColor(obj, props, BACKGROUND|FOREGROUND|HIGHLIGHT);
        return obj;

    } else if (type == "list") {
        int slider_width = props->getIntValue("slider", 20);
        fgList *obj = new fgList(x, y, x + width, y + height, props, slider_width);
        if (presetSize)
            obj->setSize(width, height);
        setupObject(obj, props);
        setColor(obj, props);
        return obj;

    } else if (type == "airport-list") {
        AirportList *obj = new AirportList(x, y, x + width, y + height);
        if (presetSize)
            obj->setSize(width, height);
        setupObject(obj, props);
        setColor(obj, props);
        return obj;

    } else if (type == "property-list") {
        PropertyList *obj = new PropertyList(x, y, x + width, y + height, globals->get_props());
        if (presetSize)
            obj->setSize(width, height);
        setupObject(obj, props);
        setColor(obj, props);
        return obj;

    } else if (type == "input") {
        puInput *obj = new puInput(x, y, x + width, y + height);
        setupObject(obj, props);
        setColor(obj, props, FOREGROUND|LABEL);
        return obj;

    } else if (type == "text") {
        puText *obj = new puText(x, y);
        setupObject(obj, props);

        // Layed-out objects need their size set, and non-layout ones
        // get a different placement.
        if (presetSize)
            obj->setSize(width, height);
        else
            obj->setLabelPlace(PUPLACE_LABEL_DEFAULT);
        setColor(obj, props, LABEL);
        return obj;

    } else if (type == "checkbox") {
        puButton *obj;
        obj = new puButton(x, y, x + width, y + height, PUBUTTON_XCHECK);
        setupObject(obj, props);
        setColor(obj, props, FOREGROUND|LABEL);
        return obj;

    } else if (type == "radio") {
        puButton *obj;
        obj = new puButton(x, y, x + width, y + height, PUBUTTON_CIRCLE);
        setupObject(obj, props);
        setColor(obj, props, FOREGROUND|LABEL);
        return obj;

    } else if (type == "button") {
        puButton *obj;
        const char *legend = props->getStringValue("legend", "[none]");
        if (props->getBoolValue("one-shot", true))
            obj = new puOneShot(x, y, legend);
        else
            obj = new puButton(x, y, legend);
        if (presetSize)
            obj->setSize(width, height);
        setupObject(obj, props);
        setColor(obj, props);
        return obj;
    } else if (type == "map") {
        MapWidget* mapWidget = new MapWidget(x, y, x + width, y + height);
        setupObject(mapWidget, props);
        return mapWidget;
    } else if (type == "combo") {
        fgComboBox *obj = new fgComboBox(x, y, x + width, y + height, props,
                props->getBoolValue("editable", false));
        setupObject(obj, props);
        setColor(obj, props, EDITFIELD);
        return obj;

    } else if (type == "slider") {
        bool vertical = props->getBoolValue("vertical", false);
        puSlider *obj = new puSlider(x, y, (vertical ? height : width), vertical);
        obj->setMinValue(props->getFloatValue("min", 0.0));
        obj->setMaxValue(props->getFloatValue("max", 1.0));
        obj->setStepSize(props->getFloatValue("step"));
        obj->setSliderFraction(props->getFloatValue("fraction"));
#if PLIB_VERSION > 185
        obj->setPageStepSize(props->getFloatValue("pagestep"));
#endif
        setupObject(obj, props);
        if (presetSize)
            obj->setSize(width, height);
        setColor(obj, props, FOREGROUND|LABEL);
        return obj;

    } else if (type == "dial") {
        puDial *obj = new puDial(x, y, width);
        obj->setMinValue(props->getFloatValue("min", 0.0));
        obj->setMaxValue(props->getFloatValue("max", 1.0));
        obj->setWrap(props->getBoolValue("wrap", true));
        setupObject(obj, props);
        setColor(obj, props, FOREGROUND|LABEL);
        return obj;

    } else if (type == "textbox") {
        int slider_width = props->getIntValue("slider", 20);
        int wrap = props->getBoolValue("wrap", true);
#if PLIB_VERSION > 185
        puaLargeInput *obj = new puaLargeInput(x, y,
                x + width, x + height, 11, slider_width, wrap);
#else
        puaLargeInput *obj = new puaLargeInput(x, y,
                x + width, x + height, 2, slider_width, wrap);
#endif

        if (props->getBoolValue("editable"))
            obj->enableInput();
        else
            obj->disableInput();

        if (presetSize)
            obj->setSize(width, height);
        setupObject(obj, props);
        setColor(obj, props, FOREGROUND|LABEL);

        int top = props->getIntValue("top-line", 0);
        obj->setTopLineInWindow(top < 0 ? unsigned(-1) >> 1 : top);
        return obj;

    } else if (type == "select") {
        fgSelectBox *obj = new fgSelectBox(x, y, x + width, y + height, props);
        setupObject(obj, props);
        setColor(obj, props, EDITFIELD);
        return obj;
    } else if (type == "waypointlist") {
        ScrolledWaypointList* obj = new ScrolledWaypointList(x, y, width, height);
        setupObject(obj, props);
        return obj;
    } else {
        return 0;
    }
}

void
FGDialog::setupObject (puObject *object, SGPropertyNode *props)
{
    GUIInfo *info = new GUIInfo(this);
    object->setUserData(info);
    _info.push_back(info);
    object->setLabelPlace(PUPLACE_CENTERED_RIGHT);
    object->makeReturnDefault(props->getBoolValue("default"));
    info->node = props;

    if (props->hasValue("legend")) {
        info->legend = props->getStringValue("legend");
        object->setLegend(info->legend.c_str());
    }

    if (props->hasValue("label")) {
        info->label = props->getStringValue("label");
        object->setLabel(info->label.c_str());
    }

    if (props->hasValue("border"))
        object->setBorderThickness( props->getIntValue("border", 2) );

    if (SGPropertyNode *nft = props->getNode("font", false)) {
       FGFontCache *fc = globals->get_fontcache();
       puFont *lfnt = fc->get(nft);
       object->setLabelFont(*lfnt);
       object->setLegendFont(*lfnt);
    } else {
       object->setLabelFont(*_font);
    }

    if (props->hasChild("visible")) {
      ConditionalObject* cnd = new ConditionalObject("visible", object);
      cnd->setCondition(sgReadCondition(globals->get_props(), props->getChild("visible")));
      _conditionalObjects.push_back(cnd);
    }

    if (props->hasChild("enable")) {
      ConditionalObject* cnd = new ConditionalObject("enable", object);
      cnd->setCondition(sgReadCondition(globals->get_props(), props->getChild("enable")));
      _conditionalObjects.push_back(cnd);
    }

    string type = props->getName();
    if (type == "input" && props->getBoolValue("live"))
        object->setDownCallback(action_callback);

    if (type == "text") {
        const char *format = props->getStringValue("format", 0);
        if (format) {
            info->fmt_type = validate_format(format);
            if (info->fmt_type != f_INVALID)
                info->format = format;
            else
                SG_LOG(SG_GENERAL, SG_ALERT, "DIALOG: invalid <format> '"
                        << format << '\'');
        }
    }

    if (props->hasValue("property")) {
        const char *name = props->getStringValue("name");
        if (name == 0)
            name = "";
        const char *propname = props->getStringValue("property");
        SGPropertyNode_ptr node = fgGetNode(propname, true);
        if (type == "map") {
          // mapWidget binds to a sub-tree of properties, and
          // ignroes the puValue mechanism, so special case things here
          MapWidget* mw = static_cast<MapWidget*>(object);
          mw->setProperty(node);
        } else {
            // normal widget, creating PropertyObject
            copy_to_pui(node, object);
            PropertyObject *po = new PropertyObject(name, object, node);
            _propertyObjects.push_back(po);
            if (props->getBoolValue("live"))
                _liveObjects.push_back(po);
        }
        

    }

    SGPropertyNode *dest = fgGetNode("/sim/bindings/gui", true);
    vector<SGPropertyNode_ptr> bindings = props->getChildren("binding");
    if (bindings.size() > 0) {
        info->key = props->getIntValue("keynum", -1);
        if (props->hasValue("key"))
            info->key = getKeyCode(props->getStringValue("key", ""));

        for (unsigned int i = 0; i < bindings.size(); i++) {
            unsigned int j = 0;
            SGPropertyNode_ptr binding;
            while (dest->getChild("binding", j))
                j++;

            const char *cmd = bindings[i]->getStringValue("command");
            if (!strcmp(cmd, "nasal"))
                bindings[i]->setStringValue("module", _module.c_str());

            binding = dest->getChild("binding", j, true);
            copyProperties(bindings[i], binding);
            info->bindings.push_back(new SGBinding(binding, globals->get_props()));
        }
        object->setCallback(action_callback);
    }
}

void
FGDialog::setupGroup(puGroup *group, SGPropertyNode *props,
       int width, int height, bool makeFrame)
{
    setupObject(group, props);

    if (makeFrame) {
        puFrame* f = new puFrame(0, 0, width, height);
        setColor(f, props);
    }

    int nChildren = props->nChildren();
    for (int i = 0; i < nChildren; i++)
        makeObject(props->getChild(i), width, height);
    group->close();
}

void
FGDialog::setColor(puObject *object, SGPropertyNode *props, int which)
{
    string type = props->getName();
    if (type.empty())
        type = "dialog";
    if (type == "textbox" && props->getBoolValue("editable"))
        type += "-editable";

    FGColor c(_gui->getColor("background"));
    c.merge(_gui->getColor(type));
    c.merge(props->getNode("color"));
    if (c.isValid())
        object->setColourScheme(c.red(), c.green(), c.blue(), c.alpha());

    const struct {
        int mask;
        int id;
        const char *name;
        const char *cname;
    } pucol[] = {
        { BACKGROUND, PUCOL_BACKGROUND, "background", "color-background" },
        { FOREGROUND, PUCOL_FOREGROUND, "foreground", "color-foreground" },
        { HIGHLIGHT,  PUCOL_HIGHLIGHT,  "highlight",  "color-highlight" },
        { LABEL,      PUCOL_LABEL,      "label",      "color-label" },
        { LEGEND,     PUCOL_LEGEND,     "legend",     "color-legend" },
        { MISC,       PUCOL_MISC,       "misc",       "color-misc" },
        { EDITFIELD,  PUCOL_EDITFIELD,  "editfield",  "color-editfield" },
    };

    const int numcol = sizeof(pucol) / sizeof(pucol[0]);

    for (int i = 0; i < numcol; i++) {
        bool dirty = false;
        c.clear();
        c.setAlpha(1.0);

        dirty |= c.merge(_gui->getColor(type + '-' + pucol[i].name));
        if (which & pucol[i].mask)
            dirty |= c.merge(props->getNode("color"));

        if ((pucol[i].mask == LABEL) && !c.isValid())
            dirty |= c.merge(_gui->getColor("label"));

        dirty |= c.merge(props->getNode(pucol[i].cname));

        if (c.isValid() && dirty)
            object->setColor(pucol[i].id, c.red(), c.green(), c.blue(), c.alpha());
    }
}


static struct {
    const char *name;
    int key;
} keymap[] = {
    {"backspace", 8},
    {"tab", 9},
    {"return", 13},
    {"enter", 13},
    {"esc", 27},
    {"escape", 27},
    {"space", ' '},
    {"&amp;", '&'},
    {"and", '&'},
    {"&lt;", '<'},
    {"&gt;", '>'},
    {"f1", PU_KEY_F1},
    {"f2", PU_KEY_F2},
    {"f3", PU_KEY_F3},
    {"f4", PU_KEY_F4},
    {"f5", PU_KEY_F5},
    {"f6", PU_KEY_F6},
    {"f7", PU_KEY_F7},
    {"f8", PU_KEY_F8},
    {"f9", PU_KEY_F9},
    {"f10", PU_KEY_F10},
    {"f11", PU_KEY_F11},
    {"f12", PU_KEY_F12},
    {"left", PU_KEY_LEFT},
    {"up", PU_KEY_UP},
    {"right", PU_KEY_RIGHT},
    {"down", PU_KEY_DOWN},
    {"pageup", PU_KEY_PAGE_UP},
    {"pagedn", PU_KEY_PAGE_DOWN},
    {"home", PU_KEY_HOME},
    {"end", PU_KEY_END},
    {"insert", PU_KEY_INSERT},
    {0, -1},
};

int
FGDialog::getKeyCode(const char *str)
{
    enum {
        CTRL = 0x1,
        SHIFT = 0x2,
        ALT = 0x4,
    };

    while (*str == ' ')
        str++;

    char *buf = new char[strlen(str) + 1];
    strcpy(buf, str);
    char *s = buf + strlen(buf);
    while (s > str && s[-1] == ' ')
        s--;
    *s = 0;
    s = buf;

    int mod = 0;
    while (1) {
        if (!strncmp(s, "Ctrl-", 5) || !strncmp(s, "CTRL-", 5))
            s += 5, mod |= CTRL;
        else if (!strncmp(s, "Shift-", 6) || !strncmp(s, "SHIFT-", 6))
            s += 6, mod |= SHIFT;
        else if (!strncmp(s, "Alt-", 4) || !strncmp(s, "ALT-", 4))
            s += 4, mod |= ALT;
        else
            break;
    }

    int key = -1;
    if (strlen(s) == 1 && isascii(*s)) {
        key = *s;
        if (mod & SHIFT)
            key = toupper(key);
        if (mod & CTRL)
            key = toupper(key) - '@';
        /* if (mod & ALT)
            ;   // Alt not propagated to the gui
        */
    } else {
        for (char *t = s; *t; t++)
            *t = tolower(*t);
        for (int i = 0; keymap[i].name; i++) {
            if (!strcmp(s, keymap[i].name)) {
                key = keymap[i].key;
                break;
            }
        }
    }
    delete[] buf;
    return key;
}

voidFGDialog::relayout()
{
  _needsRelayout = false;
  
  int screenw = globals->get_props()->getIntValue("/sim/startup/xsize");
  int screenh = globals->get_props()->getIntValue("/sim/startup/ysize");

  bool userx = _props->hasValue("x");
  bool usery = _props->hasValue("y");
  bool userw = _props->hasValue("width");
  bool userh = _props->hasValue("height");

  // Let the layout widget work in the same property subtree.
  LayoutWidget wid(_props);
  wid.setDefaultFont(_font, int(_font->getPointSize()));

  int pw = 0, ph = 0;
  int px, py, savex, savey;
  if (!userw || !userh) {
    wid.calcPrefSize(&pw, &ph);
  }
  
  pw = _props->getIntValue("width", pw);
  ph = _props->getIntValue("height", ph);
  px = savex = _props->getIntValue("x", (screenw - pw) / 2);
  py = savey = _props->getIntValue("y", (screenh - ph) / 2);

  // Negative x/y coordinates are interpreted as distance from the top/right
  // corner rather than bottom/left.
  if (userx && px < 0)
    px = screenw - pw + px;
  if (usery && py < 0)
    py = screenh - ph + py;

  // Define "x", "y", "width" and/or "height" in the property tree if they
  // are not specified in the configuration file.
  wid.layout(px, py, pw, ph);

  applySize(_object);
  
  // Remove automatically generated properties, so the layout looks
  // the same next time around, or restore x and y to preserve negative coords.
  if (userx)
      _props->setIntValue("x", savex);
  else
      _props->removeChild("x");

  if (usery)
      _props->setIntValue("y", savey);
  else
      _props->removeChild("y");

  if (!userw) _props->removeChild("width");
  if (!userh) _props->removeChild("height");
}

void
FGDialog::applySize(puObject *object)
{
  // compound plib widgets use setUserData() for internal purposes, so refuse
  // to descend into anything that has other bits set than the following
  const int validUserData = PUCLASS_VALUE|PUCLASS_OBJECT|PUCLASS_GROUP|PUCLASS_INTERFACE
          |PUCLASS_FRAME|PUCLASS_TEXT|PUCLASS_BUTTON|PUCLASS_ONESHOT|PUCLASS_INPUT
          |PUCLASS_ARROW|PUCLASS_DIAL|PUCLASS_POPUP;

  int type = object->getType();
  if ((type & PUCLASS_GROUP) && !(type & ~validUserData)) {
    puObject* c = ((puGroup *)object)->getFirstChild();
    for (; c != NULL; c = c->getNextObject()) {
      applySize(c);
    } // of child iteration
  } // of group object case
  
  GUIInfo *info = (GUIInfo *)object->getUserData();
  if (!info)
    return;

  SGPropertyNode *n = info->node;
  if (!n) {
    SG_LOG(SG_GENERAL, SG_ALERT, "FGDialog::applySize: no props");
    return;
  }
  
  int x = n->getIntValue("x");
  int y = n->getIntValue("y");
  int w = n->getIntValue("width", 4);
  int h = n->getIntValue("height", 4);
  object->setPosition(x, y);
  object->setSize(w, h);
}

////////////////////////////////////////////////////////////////////////
// Implementation of FGDialog::PropertyObject.
////////////////////////////////////////////////////////////////////////

FGDialog::PropertyObject::PropertyObject(const char *n,
        puObject *o, SGPropertyNode_ptr p) :
    name(n),
    object(o),
    node(p)
{
}




////////////////////////////////////////////////////////////////////////
// Implementation of fgValueList and derived pui widgets
////////////////////////////////////////////////////////////////////////


fgValueList::fgValueList(SGPropertyNode *p) :
    _props(p)
{
    make_list();
}

void
fgValueList::update()
{
    destroy_list();
    make_list();
}

fgValueList::~fgValueList()
{
    destroy_list();
}

void
fgValueList::make_list()
{
  SGPropertyNode_ptr values = _props;
  const char* vname = "value";
  
  if (_props->hasChild("properties")) {
    // dynamic values, read from a property's children
    const char* path = _props->getStringValue("properties");
    values = fgGetNode(path, true);
  }
  
  if (_props->hasChild("property-name")) {
    vname = _props->getStringValue("property-name");
  }
  
  vector<SGPropertyNode_ptr> value_nodes = values->getChildren(vname);
  _list = new char *[value_nodes.size() + 1];
  unsigned int i;
  for (i = 0; i < value_nodes.size(); i++) {
    _list[i] = strdup((char *)value_nodes[i]->getStringValue());
  }
  _list[i] = 0;
}

void
fgValueList::destroy_list()
{
    for (int i = 0; _list[i] != 0; i++)
        if (_list[i])
            free(_list[i]);
    delete[] _list;
}



void
fgList::update()
{
    fgValueList::update();
    int top = getTopItem();
    newList(_list);
    setTopItem(top);
}

void fgComboBox::update()
{
  fgValueList::update();
  newList(_list);
}

// end of dialog.cxx<|MERGE_RESOLUTION|>--- conflicted
+++ resolved
@@ -14,10 +14,7 @@
 #include "property_list.hxx"
 #include "layout.hxx"
 #include "WaypointList.hxx"
-<<<<<<< HEAD
-=======
 #include "MapWidget.hxx"
->>>>>>> 1c7278b4
 
 enum format_type { f_INVALID, f_INT, f_LONG, f_FLOAT, f_DOUBLE, f_STRING };
 static const int FORMAT_BUFSIZE = 255;
