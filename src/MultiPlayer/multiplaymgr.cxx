<<<<<<< HEAD
//////////////////////////////////////////////////////////////////////
//
// multiplaymgr.hpp
//
// Written by Duncan McCreanor, started February 2003.
// duncan.mccreanor@airservicesaustralia.com
//
// Copyright (C) 2003  Airservices Australia
// Copyright (C) 2005  Oliver Schroeder
// Copyright (C) 2006  Mathias Froehlich
//
// This program is free software; you can redistribute it and/or
// modify it under the terms of the GNU General Public License as
// published by the Free Software Foundation; either version 2 of the
// License, or (at your option) any later version.
//
// This program is distributed in the hope that it will be useful, but
// WITHOUT ANY WARRANTY; without even the implied warranty of
// MERCHANTABILITY or FITNESS FOR A PARTICULAR PURPOSE.  See the GNU
// General Public License for more details.
//
// You should have received a copy of the GNU General Public License
// along with this program; if not, write to the Free Software
// Foundation, Inc., 51 Franklin Street, Fifth Floor, Boston, MA  02110-1301, USA.
//
// $Id$
//  
//////////////////////////////////////////////////////////////////////

#ifdef HAVE_CONFIG_H
#include <config.h>
#endif

#include <iostream>
#include <algorithm>
#include <cstring>
#include <osg/Math>             // isNaN
#include <plib/netSocket.h>

#include <simgear/misc/stdint.hxx>
#include <simgear/timing/timestamp.hxx>
#include <simgear/debug/logstream.hxx>
#include <simgear/props/props.hxx>

#include <AIModel/AIManager.hxx>
#include <Main/fg_props.hxx>
#include "multiplaymgr.hxx"
#include "mpmessages.hxx"

using namespace std;

#define MAX_PACKET_SIZE 1200
#define MAX_TEXT_SIZE 128

// These constants are provided so that the ident 
// command can list file versions
const char sMULTIPLAYMGR_BID[] = "$Id$";
const char sMULTIPLAYMGR_HID[] = MULTIPLAYTXMGR_HID;

// A static map of protocol property id values to property paths,
// This should be extendable dynamically for every specific aircraft ...
// For now only that static list
const FGMultiplayMgr::IdPropertyList
FGMultiplayMgr::sIdPropertyList[] = {
  {100, "surface-positions/left-aileron-pos-norm",  simgear::props::FLOAT},
  {101, "surface-positions/right-aileron-pos-norm", simgear::props::FLOAT},
  {102, "surface-positions/elevator-pos-norm",      simgear::props::FLOAT},
  {103, "surface-positions/rudder-pos-norm",        simgear::props::FLOAT},
  {104, "surface-positions/flap-pos-norm",          simgear::props::FLOAT},
  {105, "surface-positions/speedbrake-pos-norm",    simgear::props::FLOAT},
  {106, "gear/tailhook/position-norm",              simgear::props::FLOAT},
  {107, "gear/launchbar/position-norm",             simgear::props::FLOAT},
  {108, "gear/launchbar/state",                     simgear::props::STRING},
  {109, "gear/launchbar/holdback-position-norm",    simgear::props::FLOAT},
  {110, "canopy/position-norm",                     simgear::props::FLOAT},
  {111, "surface-positions/wing-pos-norm",          simgear::props::FLOAT},
  {112, "surface-positions/wing-fold-pos-norm",     simgear::props::FLOAT},

  {200, "gear/gear[0]/compression-norm",           simgear::props::FLOAT},
  {201, "gear/gear[0]/position-norm",              simgear::props::FLOAT},
  {210, "gear/gear[1]/compression-norm",           simgear::props::FLOAT},
  {211, "gear/gear[1]/position-norm",              simgear::props::FLOAT},
  {220, "gear/gear[2]/compression-norm",           simgear::props::FLOAT},
  {221, "gear/gear[2]/position-norm",              simgear::props::FLOAT},
  {230, "gear/gear[3]/compression-norm",           simgear::props::FLOAT},
  {231, "gear/gear[3]/position-norm",              simgear::props::FLOAT},
  {240, "gear/gear[4]/compression-norm",           simgear::props::FLOAT},
  {241, "gear/gear[4]/position-norm",              simgear::props::FLOAT},

  {300, "engines/engine[0]/n1",  simgear::props::FLOAT},
  {301, "engines/engine[0]/n2",  simgear::props::FLOAT},
  {302, "engines/engine[0]/rpm", simgear::props::FLOAT},
  {310, "engines/engine[1]/n1",  simgear::props::FLOAT},
  {311, "engines/engine[1]/n2",  simgear::props::FLOAT},
  {312, "engines/engine[1]/rpm", simgear::props::FLOAT},
  {320, "engines/engine[2]/n1",  simgear::props::FLOAT},
  {321, "engines/engine[2]/n2",  simgear::props::FLOAT},
  {322, "engines/engine[2]/rpm", simgear::props::FLOAT},
  {330, "engines/engine[3]/n1",  simgear::props::FLOAT},
  {331, "engines/engine[3]/n2",  simgear::props::FLOAT},
  {332, "engines/engine[3]/rpm", simgear::props::FLOAT},
  {340, "engines/engine[4]/n1",  simgear::props::FLOAT},
  {341, "engines/engine[4]/n2",  simgear::props::FLOAT},
  {342, "engines/engine[4]/rpm", simgear::props::FLOAT},
  {350, "engines/engine[5]/n1",  simgear::props::FLOAT},
  {351, "engines/engine[5]/n2",  simgear::props::FLOAT},
  {352, "engines/engine[5]/rpm", simgear::props::FLOAT},
  {360, "engines/engine[6]/n1",  simgear::props::FLOAT},
  {361, "engines/engine[6]/n2",  simgear::props::FLOAT},
  {362, "engines/engine[6]/rpm", simgear::props::FLOAT},
  {370, "engines/engine[7]/n1",  simgear::props::FLOAT},
  {371, "engines/engine[7]/n2",  simgear::props::FLOAT},
  {372, "engines/engine[7]/rpm", simgear::props::FLOAT},
  {380, "engines/engine[8]/n1",  simgear::props::FLOAT},
  {381, "engines/engine[8]/n2",  simgear::props::FLOAT},
  {382, "engines/engine[8]/rpm", simgear::props::FLOAT},
  {390, "engines/engine[9]/n1",  simgear::props::FLOAT},
  {391, "engines/engine[9]/n2",  simgear::props::FLOAT},
  {392, "engines/engine[9]/rpm", simgear::props::FLOAT},

  {800, "rotors/main/rpm", simgear::props::FLOAT},
  {801, "rotors/tail/rpm", simgear::props::FLOAT},
  {810, "rotors/main/blade[0]/position-deg",  simgear::props::FLOAT},
  {811, "rotors/main/blade[1]/position-deg",  simgear::props::FLOAT},
  {812, "rotors/main/blade[2]/position-deg",  simgear::props::FLOAT},
  {813, "rotors/main/blade[3]/position-deg",  simgear::props::FLOAT},
  {820, "rotors/main/blade[0]/flap-deg",  simgear::props::FLOAT},
  {821, "rotors/main/blade[1]/flap-deg",  simgear::props::FLOAT},
  {822, "rotors/main/blade[2]/flap-deg",  simgear::props::FLOAT},
  {823, "rotors/main/blade[3]/flap-deg",  simgear::props::FLOAT},
  {830, "rotors/tail/blade[0]/position-deg",  simgear::props::FLOAT},
  {831, "rotors/tail/blade[1]/position-deg",  simgear::props::FLOAT},

  {900, "sim/hitches/aerotow/tow/length",                       simgear::props::FLOAT},
  {901, "sim/hitches/aerotow/tow/elastic-constant",             simgear::props::FLOAT},
  {902, "sim/hitches/aerotow/tow/weight-per-m-kg-m",            simgear::props::FLOAT},
  {903, "sim/hitches/aerotow/tow/dist",                         simgear::props::FLOAT},
  {904, "sim/hitches/aerotow/tow/connected-to-property-node",   simgear::props::BOOL},
  {905, "sim/hitches/aerotow/tow/connected-to-ai-or-mp-callsign",   simgear::props::STRING},
  {906, "sim/hitches/aerotow/tow/brake-force",                  simgear::props::FLOAT},
  {907, "sim/hitches/aerotow/tow/end-force-x",                  simgear::props::FLOAT},
  {908, "sim/hitches/aerotow/tow/end-force-y",                  simgear::props::FLOAT},
  {909, "sim/hitches/aerotow/tow/end-force-z",                  simgear::props::FLOAT},
  {930, "sim/hitches/aerotow/is-slave",                         simgear::props::BOOL},
  {931, "sim/hitches/aerotow/speed-in-tow-direction",           simgear::props::FLOAT},
  {932, "sim/hitches/aerotow/open",                             simgear::props::BOOL},
  {933, "sim/hitches/aerotow/local-pos-x",                      simgear::props::FLOAT},
  {934, "sim/hitches/aerotow/local-pos-y",                      simgear::props::FLOAT},
  {935, "sim/hitches/aerotow/local-pos-z",                      simgear::props::FLOAT},

  {1001, "controls/flight/slats",  simgear::props::FLOAT},
  {1002, "controls/flight/speedbrake",  simgear::props::FLOAT},
  {1003, "controls/flight/spoilers",  simgear::props::FLOAT},
  {1004, "controls/gear/gear-down",  simgear::props::FLOAT},
  {1005, "controls/lighting/nav-lights",  simgear::props::FLOAT},
  {1006, "controls/armament/station[0]/jettison-all",  simgear::props::BOOL},

  {1100, "sim/model/variant", simgear::props::INT},
  {1101, "sim/model/livery/file", simgear::props::STRING},

  {1200, "environment/wildfire/data", simgear::props::STRING},

  {1300, "tanker", simgear::props::INT},

  {10001, "sim/multiplay/transmission-freq-hz",  simgear::props::STRING},
  {10002, "sim/multiplay/chat",  simgear::props::STRING},

  {10100, "sim/multiplay/generic/string[0]", simgear::props::STRING},
  {10101, "sim/multiplay/generic/string[1]", simgear::props::STRING},
  {10102, "sim/multiplay/generic/string[2]", simgear::props::STRING},
  {10103, "sim/multiplay/generic/string[3]", simgear::props::STRING},
  {10104, "sim/multiplay/generic/string[4]", simgear::props::STRING},
  {10105, "sim/multiplay/generic/string[5]", simgear::props::STRING},
  {10106, "sim/multiplay/generic/string[6]", simgear::props::STRING},
  {10107, "sim/multiplay/generic/string[7]", simgear::props::STRING},
  {10108, "sim/multiplay/generic/string[8]", simgear::props::STRING},
  {10109, "sim/multiplay/generic/string[9]", simgear::props::STRING},
  {10110, "sim/multiplay/generic/string[10]", simgear::props::STRING},
  {10111, "sim/multiplay/generic/string[11]", simgear::props::STRING},
  {10112, "sim/multiplay/generic/string[12]", simgear::props::STRING},
  {10113, "sim/multiplay/generic/string[13]", simgear::props::STRING},
  {10114, "sim/multiplay/generic/string[14]", simgear::props::STRING},
  {10115, "sim/multiplay/generic/string[15]", simgear::props::STRING},
  {10116, "sim/multiplay/generic/string[16]", simgear::props::STRING},
  {10117, "sim/multiplay/generic/string[17]", simgear::props::STRING},
  {10118, "sim/multiplay/generic/string[18]", simgear::props::STRING},
  {10119, "sim/multiplay/generic/string[19]", simgear::props::STRING},

  {10200, "sim/multiplay/generic/float[0]", simgear::props::FLOAT},
  {10201, "sim/multiplay/generic/float[1]", simgear::props::FLOAT},
  {10202, "sim/multiplay/generic/float[2]", simgear::props::FLOAT},
  {10203, "sim/multiplay/generic/float[3]", simgear::props::FLOAT},
  {10204, "sim/multiplay/generic/float[4]", simgear::props::FLOAT},
  {10205, "sim/multiplay/generic/float[5]", simgear::props::FLOAT},
  {10206, "sim/multiplay/generic/float[6]", simgear::props::FLOAT},
  {10207, "sim/multiplay/generic/float[7]", simgear::props::FLOAT},
  {10208, "sim/multiplay/generic/float[8]", simgear::props::FLOAT},
  {10209, "sim/multiplay/generic/float[9]", simgear::props::FLOAT},
  {10210, "sim/multiplay/generic/float[10]", simgear::props::FLOAT},
  {10211, "sim/multiplay/generic/float[11]", simgear::props::FLOAT},
  {10212, "sim/multiplay/generic/float[12]", simgear::props::FLOAT},
  {10213, "sim/multiplay/generic/float[13]", simgear::props::FLOAT},
  {10214, "sim/multiplay/generic/float[14]", simgear::props::FLOAT},
  {10215, "sim/multiplay/generic/float[15]", simgear::props::FLOAT},
  {10216, "sim/multiplay/generic/float[16]", simgear::props::FLOAT},
  {10217, "sim/multiplay/generic/float[17]", simgear::props::FLOAT},
  {10218, "sim/multiplay/generic/float[18]", simgear::props::FLOAT},
  {10219, "sim/multiplay/generic/float[19]", simgear::props::FLOAT},

  {10300, "sim/multiplay/generic/int[0]", simgear::props::INT},
  {10301, "sim/multiplay/generic/int[1]", simgear::props::INT},
  {10302, "sim/multiplay/generic/int[2]", simgear::props::INT},
  {10303, "sim/multiplay/generic/int[3]", simgear::props::INT},
  {10304, "sim/multiplay/generic/int[4]", simgear::props::INT},
  {10305, "sim/multiplay/generic/int[5]", simgear::props::INT},
  {10306, "sim/multiplay/generic/int[6]", simgear::props::INT},
  {10307, "sim/multiplay/generic/int[7]", simgear::props::INT},
  {10308, "sim/multiplay/generic/int[8]", simgear::props::INT},
  {10309, "sim/multiplay/generic/int[9]", simgear::props::INT},
  {10310, "sim/multiplay/generic/int[10]", simgear::props::INT},
  {10311, "sim/multiplay/generic/int[11]", simgear::props::INT},
  {10312, "sim/multiplay/generic/int[12]", simgear::props::INT},
  {10313, "sim/multiplay/generic/int[13]", simgear::props::INT},
  {10314, "sim/multiplay/generic/int[14]", simgear::props::INT},
  {10315, "sim/multiplay/generic/int[15]", simgear::props::INT},
  {10316, "sim/multiplay/generic/int[16]", simgear::props::INT},
  {10317, "sim/multiplay/generic/int[17]", simgear::props::INT},
  {10318, "sim/multiplay/generic/int[18]", simgear::props::INT},
  {10319, "sim/multiplay/generic/int[19]", simgear::props::INT}
};

const unsigned
FGMultiplayMgr::numProperties = (sizeof(FGMultiplayMgr::sIdPropertyList)
                                 / sizeof(FGMultiplayMgr::sIdPropertyList[0]));

// Look up a property ID using binary search.
namespace
{
  struct ComparePropertyId
  {
    bool operator()(const FGMultiplayMgr::IdPropertyList& lhs,
                    const FGMultiplayMgr::IdPropertyList& rhs)
    {
      return lhs.id < rhs.id;
    }
    bool operator()(const FGMultiplayMgr::IdPropertyList& lhs,
                    unsigned id)
    {
      return lhs.id < id;
    }
    bool operator()(unsigned id,
                    const FGMultiplayMgr::IdPropertyList& rhs)
    {
      return id < rhs.id;
    }
  };
    
}
const FGMultiplayMgr::IdPropertyList* FGMultiplayMgr::findProperty(unsigned id)
{
  std::pair<const IdPropertyList*, const IdPropertyList*> result
    = std::equal_range(sIdPropertyList, sIdPropertyList + numProperties, id,
                       ComparePropertyId());
  if (result.first == result.second) {
    return 0;
  } else {
    return result.first;
  }
}

namespace
{
  bool verifyProperties(const xdr_data_t* data, const xdr_data_t* end)
  {
    using namespace simgear;
    const xdr_data_t* xdr = data;
    while (xdr < end) {
      unsigned id = XDR_decode_uint32(*xdr);
      const FGMultiplayMgr::IdPropertyList* plist
        = FGMultiplayMgr::findProperty(id);
    
      if (plist) {
        xdr++;
        // How we decode the remainder of the property depends on the type
        switch (plist->type) {
        case props::INT:
        case props::BOOL:
        case props::LONG:
          xdr++;
          break;
        case props::FLOAT:
        case props::DOUBLE:
          {
            float val = XDR_decode_float(*xdr);
            if (osg::isNaN(val))
              return false;
            xdr++;
            break;
          }
        case props::STRING:
        case props::UNSPECIFIED:
          {
            // String is complicated. It consists of
            // The length of the string
            // The string itself
            // Padding to the nearest 4-bytes.
            // XXX Yes, each byte is padded out to a word! Too late
            // to change...
            uint32_t length = XDR_decode_uint32(*xdr);
            xdr++;
            // Old versions truncated the string but left the length
            // unadjusted.
            if (length > MAX_TEXT_SIZE)
              length = MAX_TEXT_SIZE;
            xdr += length;
            // Now handle the padding
            while ((length % 4) != 0)
              {
                xdr++;
                length++;
                //cout << "0";
              }
          }
          break;
        default:
          // cerr << "Unknown Prop type " << id << " " << type << "\n";
          xdr++;
          break;
        }            
      }
      else {
        // give up; this is a malformed property list.
        return false;
      }
    }
    return true;
  }
}
//////////////////////////////////////////////////////////////////////
//
//  MultiplayMgr constructor
//
//////////////////////////////////////////////////////////////////////
FGMultiplayMgr::FGMultiplayMgr() 
{
  mSocket        = 0;
  mInitialised   = false;
  mHaveServer    = false;
} // FGMultiplayMgr::FGMultiplayMgr()
//////////////////////////////////////////////////////////////////////

//////////////////////////////////////////////////////////////////////
//
//  MultiplayMgr destructor
//
//////////////////////////////////////////////////////////////////////
FGMultiplayMgr::~FGMultiplayMgr() 
{
  Close();
} // FGMultiplayMgr::~FGMultiplayMgr()
//////////////////////////////////////////////////////////////////////

//////////////////////////////////////////////////////////////////////
//
//  Initialise object
//
//////////////////////////////////////////////////////////////////////
bool
FGMultiplayMgr::init (void) 
{
  //////////////////////////////////////////////////
  //  Initialise object if not already done
  //////////////////////////////////////////////////
  if (mInitialised) {
    SG_LOG(SG_NETWORK, SG_WARN, "FGMultiplayMgr::init - already initialised");
    return false;
  }
  //////////////////////////////////////////////////
  //  Set members from property values
  //////////////////////////////////////////////////
  short rxPort = fgGetInt("/sim/multiplay/rxport");
  string rxAddress = fgGetString("/sim/multiplay/rxhost");
  short txPort = fgGetInt("/sim/multiplay/txport");
  string txAddress = fgGetString("/sim/multiplay/txhost");
  mCallsign = fgGetString("/sim/multiplay/callsign");
  if (txPort > 0 && !txAddress.empty()) {
    mServer.set(txAddress.c_str(), txPort);
    if (strncmp (mServer.getHost(), "0.0.0.0", 8) == 0) {
      mHaveServer = false;
      SG_LOG(SG_NETWORK, SG_DEBUG,
        "FGMultiplayMgr - could not resolve '"
        << txAddress << "', Multiplayermode disabled");
    } else {
      mHaveServer = true;
    }
    if (rxPort <= 0)
      rxPort = txPort;
  }
  if (rxPort <= 0) {
    SG_LOG(SG_NETWORK, SG_DEBUG,
      "FGMultiplayMgr - No receiver port, Multiplayermode disabled");
    return (false);
  }
  if (mCallsign.empty())
    mCallsign = "JohnDoe"; // FIXME: use getpwuid
  SG_LOG(SG_NETWORK,SG_INFO,"FGMultiplayMgr::init-txaddress= "<<txAddress);
  SG_LOG(SG_NETWORK,SG_INFO,"FGMultiplayMgr::init-txport= "<<txPort );
  SG_LOG(SG_NETWORK,SG_INFO,"FGMultiplayMgr::init-rxaddress="<<rxAddress );
  SG_LOG(SG_NETWORK,SG_INFO,"FGMultiplayMgr::init-rxport= "<<rxPort);
  SG_LOG(SG_NETWORK,SG_INFO,"FGMultiplayMgr::init-callsign= "<<mCallsign);
  Close(); // Should Init be called twice, close Socket first
           // A memory leak was reported here by valgrind
  mSocket = new netSocket();
  if (!mSocket->open(false)) {
    SG_LOG( SG_NETWORK, SG_DEBUG,
            "FGMultiplayMgr::init - Failed to create data socket" );
    return false;
  }
  mSocket->setBlocking(false);
  if (mSocket->bind(rxAddress.c_str(), rxPort) != 0) {
    perror("bind");
    SG_LOG( SG_NETWORK, SG_DEBUG,
            "FGMultiplayMgr::Open - Failed to bind receive socket" );
    return false;
  }
  mInitialised = true;
  return true;
} // FGMultiplayMgr::init()
//////////////////////////////////////////////////////////////////////

//////////////////////////////////////////////////////////////////////
//
//  Closes and deletes the local player object. Closes
//  and deletes the tx socket. Resets the object state to unitialised.
//
//////////////////////////////////////////////////////////////////////
void
FGMultiplayMgr::Close (void) 
{
  mMultiPlayerMap.clear();

  if (mSocket) {
    mSocket->close();
    delete mSocket;
    mSocket = 0;
  }
  mInitialised = false;
} // FGMultiplayMgr::Close(void)
//////////////////////////////////////////////////////////////////////

//////////////////////////////////////////////////////////////////////
//
//  Description: Sends the position data for the local position.
//
//////////////////////////////////////////////////////////////////////

/**
 * The buffer that holds a multi-player message, suitably aligned.
 */
union FGMultiplayMgr::MsgBuf
{
    MsgBuf()
    {
        memset(&Msg, 0, sizeof(Msg));
    }

    T_MsgHdr* msgHdr()
    {
        return reinterpret_cast<T_MsgHdr*>(Msg);
    }

    const T_MsgHdr* msgHdr() const
    {
        return reinterpret_cast<const T_MsgHdr*>(Msg);
    }

    T_PositionMsg* posMsg()
    {
        return reinterpret_cast<T_PositionMsg*>(Msg + sizeof(T_MsgHdr));
    }

    const T_PositionMsg* posMsg() const
    {
        return reinterpret_cast<const T_PositionMsg*>(Msg + sizeof(T_MsgHdr));
    }

    xdr_data_t* properties()
    {
        return reinterpret_cast<xdr_data_t*>(Msg + sizeof(T_MsgHdr)
                                             + sizeof(T_PositionMsg));
    }

    const xdr_data_t* properties() const
    {
        return reinterpret_cast<const xdr_data_t*>(Msg + sizeof(T_MsgHdr)
                                                   + sizeof(T_PositionMsg));
    }
    /**
     * The end of the properties buffer.
     */
    xdr_data_t* propsEnd()
    {
        return reinterpret_cast<xdr_data_t*>(Msg + MAX_PACKET_SIZE);
    };

    const xdr_data_t* propsEnd() const
    {
        return reinterpret_cast<const xdr_data_t*>(Msg + MAX_PACKET_SIZE);
    };
    /**
     * The end of properties actually in the buffer. This assumes that
     * the message header is valid.
     */
    xdr_data_t* propsRecvdEnd()
    {
        return reinterpret_cast<xdr_data_t*>(Msg + msgHdr()->MsgLen);
    }

    const xdr_data_t* propsRecvdEnd() const
    {
        return reinterpret_cast<const xdr_data_t*>(Msg + msgHdr()->MsgLen);
    }
    
    xdr_data2_t double_val;
    char Msg[MAX_PACKET_SIZE];
};

void
FGMultiplayMgr::SendMyPosition(const FGExternalMotionData& motionInfo)
{
  if ((! mInitialised) || (! mHaveServer))
        return;
  if (! mHaveServer) {
    SG_LOG( SG_NETWORK, SG_DEBUG, "FGMultiplayMgr::SendMyPosition - no server");
    return;
  }

  MsgBuf msgBuf;
  T_PositionMsg* PosMsg = msgBuf.posMsg();

  strncpy(PosMsg->Model, fgGetString("/sim/model/path"), MAX_MODEL_NAME_LEN);
  PosMsg->Model[MAX_MODEL_NAME_LEN - 1] = '\0';
  
  PosMsg->time = XDR_encode_double (motionInfo.time);
  PosMsg->lag = XDR_encode_double (motionInfo.lag);
  for (unsigned i = 0 ; i < 3; ++i)
    PosMsg->position[i] = XDR_encode_double (motionInfo.position(i));
  SGVec3f angleAxis;
  motionInfo.orientation.getAngleAxis(angleAxis);
  for (unsigned i = 0 ; i < 3; ++i)
    PosMsg->orientation[i] = XDR_encode_float (angleAxis(i));
  for (unsigned i = 0 ; i < 3; ++i)
    PosMsg->linearVel[i] = XDR_encode_float (motionInfo.linearVel(i));
  for (unsigned i = 0 ; i < 3; ++i)
    PosMsg->angularVel[i] = XDR_encode_float (motionInfo.angularVel(i));
  for (unsigned i = 0 ; i < 3; ++i)
    PosMsg->linearAccel[i] = XDR_encode_float (motionInfo.linearAccel(i));
  for (unsigned i = 0 ; i < 3; ++i)
    PosMsg->angularAccel[i] = XDR_encode_float (motionInfo.angularAccel(i));
  
  xdr_data_t* ptr = msgBuf.properties();
  std::vector<FGPropertyData*>::const_iterator it;
  it = motionInfo.properties.begin();
  //cout << "OUTPUT PROPERTIES\n";
  xdr_data_t* msgEnd = msgBuf.propsEnd();
  while (it != motionInfo.properties.end() && ptr + 2 < msgEnd) {
    
    // First element is the ID. Write it out when we know we have room for
    // the whole property.
    xdr_data_t id =  XDR_encode_uint32((*it)->id);
    // The actual data representation depends on the type
    switch ((*it)->type) {
      case simgear::props::INT:
      case simgear::props::BOOL:
      case simgear::props::LONG:
        *ptr++ = id;
        *ptr++ = XDR_encode_uint32((*it)->int_value);
        //cout << "Prop:" << (*it)->id << " " << (*it)->type << " "<< (*it)->int_value << "\n";
        break;
      case simgear::props::FLOAT:
      case simgear::props::DOUBLE:
        *ptr++ = id;
        *ptr++ = XDR_encode_float((*it)->float_value);
        //cout << "Prop:" << (*it)->id << " " << (*it)->type << " "<< (*it)->float_value << "\n";
        break;
      case simgear::props::STRING:
      case simgear::props::UNSPECIFIED:
        {
          // String is complicated. It consists of
          // The length of the string
          // The string itself
          // Padding to the nearest 4-bytes.        
          const char* lcharptr = (*it)->string_value;
          
          if (lcharptr != 0)
          {
            // Add the length         
            ////cout << "String length: " << strlen(lcharptr) << "\n";
            uint32_t len = strlen(lcharptr);
            if (len > MAX_TEXT_SIZE)
              len = MAX_TEXT_SIZE;
            // XXX This should not be using 4 bytes per character!
            // If there's not enough room for this property, drop it
            // on the floor.
            if (ptr + 2 + ((len + 3) & ~3) > msgEnd)
                goto escape;
            //cout << "String length unint32: " << len << "\n";
            *ptr++ = id;
            *ptr++ = XDR_encode_uint32(len);
            if (len != 0)
            {
              // Now the text itself
              // XXX This should not be using 4 bytes per character!
              int lcount = 0;
              while ((*lcharptr != '\0') && (lcount < MAX_TEXT_SIZE)) 
              {
                *ptr++ = XDR_encode_int8(*lcharptr);
                lcharptr++;
                lcount++;          
              }

              //cout << "Prop:" << (*it)->id << " " << (*it)->type << " " << len << " " << (*it)->string_value;

              // Now pad if required
              while ((lcount % 4) != 0)
              {
                *ptr++ = XDR_encode_int8(0);
                lcount++;          
                //cout << "0";
              }
              
              //cout << "\n";
            }
          }
          else
          {
            // Nothing to encode
            *ptr++ = id;
            *ptr++ = XDR_encode_uint32(0);
            //cout << "Prop:" << (*it)->id << " " << (*it)->type << " 0\n";
          }
        }
        break;
        
      default:
        //cout << " Unknown Type: " << (*it)->type << "\n";
        *ptr++ = id;
        *ptr++ = XDR_encode_float((*it)->float_value);;
        //cout << "Prop:" << (*it)->id << " " << (*it)->type << " "<< (*it)->float_value << "\n";
        break;
    }
        
    ++it;
  }
escape:
  unsigned msgLen = reinterpret_cast<char*>(ptr) - msgBuf.Msg;
  FillMsgHdr(msgBuf.msgHdr(), POS_DATA_ID, msgLen);
  mSocket->sendto(msgBuf.Msg, msgLen, 0, &mServer);
  SG_LOG(SG_NETWORK, SG_DEBUG, "FGMultiplayMgr::SendMyPosition");
} // FGMultiplayMgr::SendMyPosition()

//////////////////////////////////////////////////////////////////////

//////////////////////////////////////////////////////////////////////
//
//  Name: SendTextMessage
//  Description: Sends a message to the player. The message must
//  contain a valid and correctly filled out header and optional
//  message body.
//
//////////////////////////////////////////////////////////////////////
void
FGMultiplayMgr::SendTextMessage(const string &MsgText)
{
  if (!mInitialised || !mHaveServer)
    return;

  T_MsgHdr MsgHdr;
  FillMsgHdr(&MsgHdr, CHAT_MSG_ID);
  //////////////////////////////////////////////////
  // Divide the text string into blocks that fit
  // in the message and send the blocks.
  //////////////////////////////////////////////////
  unsigned iNextBlockPosition = 0;
  T_ChatMsg ChatMsg;
  
  char Msg[sizeof(T_MsgHdr) + sizeof(T_ChatMsg)];
  while (iNextBlockPosition < MsgText.length()) {
    strncpy (ChatMsg.Text, 
             MsgText.substr(iNextBlockPosition, MAX_CHAT_MSG_LEN - 1).c_str(),
             MAX_CHAT_MSG_LEN);
    ChatMsg.Text[MAX_CHAT_MSG_LEN - 1] = '\0';
    memcpy (Msg, &MsgHdr, sizeof(T_MsgHdr));
    memcpy (Msg + sizeof(T_MsgHdr), &ChatMsg, sizeof(T_ChatMsg));
    mSocket->sendto (Msg, sizeof(T_MsgHdr) + sizeof(T_ChatMsg), 0, &mServer);
    iNextBlockPosition += MAX_CHAT_MSG_LEN - 1;

  }
  
  
} // FGMultiplayMgr::SendTextMessage ()
//////////////////////////////////////////////////////////////////////

//////////////////////////////////////////////////////////////////////
//
//  Name: ProcessData
//  Description: Processes data waiting at the receive socket. The
//  processing ends when there is no more data at the socket.
//  
//////////////////////////////////////////////////////////////////////
void
FGMultiplayMgr::Update(void) 
{
  if (!mInitialised)
    return;

  /// Just for expiry
  long stamp = SGTimeStamp::now().getSeconds();

  //////////////////////////////////////////////////
  //  Read the receive socket and process any data
  //////////////////////////////////////////////////
  ssize_t bytes;
  do {
    MsgBuf msgBuf;
    //////////////////////////////////////////////////
    //  Although the recv call asks for 
    //  MAX_PACKET_SIZE of data, the number of bytes
    //  returned will only be that of the next
    //  packet waiting to be processed.
    //////////////////////////////////////////////////
    netAddress SenderAddress;
    bytes = mSocket->recvfrom(msgBuf.Msg, sizeof(msgBuf.Msg), 0,
                              &SenderAddress);
    //////////////////////////////////////////////////
    //  no Data received
    //////////////////////////////////////////////////
    if (bytes <= 0) {
      if (errno != EAGAIN && errno != 0) // MSVC output "NoError" otherwise
        perror("FGMultiplayMgr::MP_ProcessData");
      break;
    }
    if (bytes <= static_cast<ssize_t>(sizeof(T_MsgHdr))) {
      SG_LOG( SG_NETWORK, SG_DEBUG, "FGMultiplayMgr::MP_ProcessData - "
              << "received message with insufficient data" );
      break;
    }
    //////////////////////////////////////////////////
    //  Read header
    //////////////////////////////////////////////////
    T_MsgHdr* MsgHdr = msgBuf.msgHdr();
    MsgHdr->Magic       = XDR_decode_uint32 (MsgHdr->Magic);
    MsgHdr->Version     = XDR_decode_uint32 (MsgHdr->Version);
    MsgHdr->MsgId       = XDR_decode_uint32 (MsgHdr->MsgId);
    MsgHdr->MsgLen      = XDR_decode_uint32 (MsgHdr->MsgLen);
    MsgHdr->ReplyPort   = XDR_decode_uint32 (MsgHdr->ReplyPort);
    MsgHdr->Callsign[MAX_CALLSIGN_LEN -1] = '\0';
    if (MsgHdr->Magic != MSG_MAGIC) {
      SG_LOG( SG_NETWORK, SG_DEBUG, "FGMultiplayMgr::MP_ProcessData - "
              << "message has invalid magic number!" );
      break;
    }
    if (MsgHdr->Version != PROTO_VER) {
      SG_LOG( SG_NETWORK, SG_DEBUG, "FGMultiplayMgr::MP_ProcessData - "
              << "message has invalid protocoll number!" );
      break;
    }
    if (MsgHdr->MsgLen != bytes) {
      SG_LOG(SG_NETWORK, SG_DEBUG, "FGMultiplayMgr::MP_ProcessData - "
             << "message from " << MsgHdr->Callsign << " has invalid length!");
      break;
    }
    //////////////////////////////////////////////////
    //  Process messages
    //////////////////////////////////////////////////
    switch (MsgHdr->MsgId) {
    case CHAT_MSG_ID:
      ProcessChatMsg(msgBuf, SenderAddress);
      break;
    case POS_DATA_ID:
      ProcessPosMsg(msgBuf, SenderAddress, stamp);
      break;
    case UNUSABLE_POS_DATA_ID:
    case OLD_OLD_POS_DATA_ID:
    case OLD_PROP_MSG_ID:
    case OLD_POS_DATA_ID:
      break;
    default:
      SG_LOG( SG_NETWORK, SG_DEBUG, "FGMultiplayMgr::MP_ProcessData - "
              << "Unknown message Id received: " << MsgHdr->MsgId );
      break;
    }
  } while (bytes > 0);

  // check for expiry
  MultiPlayerMap::iterator it = mMultiPlayerMap.begin();
  while (it != mMultiPlayerMap.end()) {
    if (it->second->getLastTimestamp() + 10 < stamp) {
      std::string name = it->first;
      it->second->setDie(true);
      mMultiPlayerMap.erase(it);
      it = mMultiPlayerMap.upper_bound(name);
    } else
      ++it;
  }
} // FGMultiplayMgr::ProcessData(void)
//////////////////////////////////////////////////////////////////////

//////////////////////////////////////////////////////////////////////
//
//  handle a position message
//
//////////////////////////////////////////////////////////////////////
void
FGMultiplayMgr::ProcessPosMsg(const FGMultiplayMgr::MsgBuf& Msg,
                              const netAddress& SenderAddress, long stamp)
{
  const T_MsgHdr* MsgHdr = Msg.msgHdr();
  if (MsgHdr->MsgLen < sizeof(T_MsgHdr) + sizeof(T_PositionMsg)) {
    SG_LOG( SG_NETWORK, SG_DEBUG, "FGMultiplayMgr::MP_ProcessData - "
            << "Position message received with insufficient data" );
    return;
  }
  const T_PositionMsg* PosMsg = Msg.posMsg();
  FGExternalMotionData motionInfo;
  motionInfo.time = XDR_decode_double(PosMsg->time);
  motionInfo.lag = XDR_decode_double(PosMsg->lag);
  for (unsigned i = 0; i < 3; ++i)
    motionInfo.position(i) = XDR_decode_double(PosMsg->position[i]);
  SGVec3f angleAxis;
  for (unsigned i = 0; i < 3; ++i)
    angleAxis(i) = XDR_decode_float(PosMsg->orientation[i]);
  motionInfo.orientation = SGQuatf::fromAngleAxis(angleAxis);
  for (unsigned i = 0; i < 3; ++i)
    motionInfo.linearVel(i) = XDR_decode_float(PosMsg->linearVel[i]);
  for (unsigned i = 0; i < 3; ++i)
    motionInfo.angularVel(i) = XDR_decode_float(PosMsg->angularVel[i]);
  for (unsigned i = 0; i < 3; ++i)
    motionInfo.linearAccel(i) = XDR_decode_float(PosMsg->linearAccel[i]);
  for (unsigned i = 0; i < 3; ++i)
    motionInfo.angularAccel(i) = XDR_decode_float(PosMsg->angularAccel[i]);


  //cout << "INPUT MESSAGE\n";

  // There was a bug in 1.9.0 and before: T_PositionMsg was 196 bytes
  // on 32 bit architectures and 200 bytes on 64 bit, and this
  // structure is put directly on the wire. By looking at the padding,
  // we can sort through the mess, mostly:
  // If padding is 0 (which is not a valid property type), then the
  // message was produced by a new client or an old 64 bit client that
  // happened to have 0 on the stack;
  // Else if the property list starting with the padding word is
  // well-formed, then the client is probably an old 32 bit client and
  // we'll go with that;
  // Else it is an old 64-bit client and properties start after the
  // padding.
  // There is a chance that we could be fooled by garbage in the
  // padding looking like a valid property, so verifyProperties() is
  // strict about the validity of the property values.
  const xdr_data_t* xdr = Msg.properties();
  if (PosMsg->pad != 0) {
    if (verifyProperties(&PosMsg->pad, Msg.propsRecvdEnd()))
      xdr = &PosMsg->pad;
    else if (!verifyProperties(xdr, Msg.propsRecvdEnd()))
      goto noprops;
  }
  while (xdr < Msg.propsRecvdEnd()) {
    FGPropertyData* pData = new FGPropertyData;
    // simgear::props::Type type = simgear::props::UNSPECIFIED;
    
    // First element is always the ID
    pData->id = XDR_decode_uint32(*xdr);
    //cout << pData->id << " ";
    xdr++;
    
    // Check the ID actually exists and get the type
    const IdPropertyList* plist = findProperty(pData->id);
    
    if (plist)
    {
      pData->type = plist->type;
      // How we decode the remainder of the property depends on the type
      switch (pData->type) {
        case simgear::props::INT:
        case simgear::props::BOOL:
        case simgear::props::LONG:
          pData->int_value = XDR_decode_uint32(*xdr);
          xdr++;
          //cout << pData->int_value << "\n";
          break;
        case simgear::props::FLOAT:
        case simgear::props::DOUBLE:
          pData->float_value = XDR_decode_float(*xdr);
          xdr++;
          //cout << pData->float_value << "\n";
          break;
        case simgear::props::STRING:
        case simgear::props::UNSPECIFIED:
          {
            // String is complicated. It consists of
            // The length of the string
            // The string itself
            // Padding to the nearest 4-bytes.    
            uint32_t length = XDR_decode_uint32(*xdr);
            xdr++;
            //cout << length << " ";
            // Old versions truncated the string but left the length unadjusted.
            if (length > MAX_TEXT_SIZE)
              length = MAX_TEXT_SIZE;
            pData->string_value = new char[length + 1];
            //cout << " String: ";
            for (unsigned i = 0; i < length; i++)
              {
                pData->string_value[i] = (char) XDR_decode_int8(*xdr);
                xdr++;
                //cout << pData->string_value[i];
              }

            pData->string_value[length] = '\0';

            // Now handle the padding
            while ((length % 4) != 0)
              {
                xdr++;
                length++;
                //cout << "0";
              }
            //cout << "\n";
          }
          break;

        default:
          pData->float_value = XDR_decode_float(*xdr);
          SG_LOG(SG_NETWORK, SG_DEBUG, "Unknown Prop type " << pData->id << " " << pData->type);
          xdr++;
          break;
      }            

      motionInfo.properties.push_back(pData);
    }
    else
    {
      // We failed to find the property. We'll try the next packet immediately.
      SG_LOG(SG_NETWORK, SG_INFO, "FGMultiplayMgr::ProcessPosMsg - "
             "message from " << MsgHdr->Callsign << " has unknown property id "
             << pData->id); 
    }
  }
 noprops:
  FGAIMultiplayer* mp = getMultiplayer(MsgHdr->Callsign);
  if (!mp)
    mp = addMultiplayer(MsgHdr->Callsign, PosMsg->Model);
  mp->addMotionInfo(motionInfo, stamp);
} // FGMultiplayMgr::ProcessPosMsg()
//////////////////////////////////////////////////////////////////////

//////////////////////////////////////////////////////////////////////
//
//  handle a chat message
//  FIXME: display chat message withi flightgear
//
//////////////////////////////////////////////////////////////////////
void
FGMultiplayMgr::ProcessChatMsg(const MsgBuf& Msg,
                               const netAddress& SenderAddress)
{
  const T_MsgHdr* MsgHdr = Msg.msgHdr();
  if (MsgHdr->MsgLen < sizeof(T_MsgHdr) + 1) {
    SG_LOG( SG_NETWORK, SG_DEBUG, "FGMultiplayMgr::MP_ProcessData - "
            << "Chat message received with insufficient data" );
    return;
  }
  
  char *chatStr = new char[MsgHdr->MsgLen - sizeof(T_MsgHdr)];
  const T_ChatMsg* ChatMsg
      = reinterpret_cast<const T_ChatMsg *>(Msg.Msg + sizeof(T_MsgHdr));
  strncpy(chatStr, ChatMsg->Text,
          MsgHdr->MsgLen - sizeof(T_MsgHdr));
  chatStr[MsgHdr->MsgLen - sizeof(T_MsgHdr) - 1] = '\0';
  
  SG_LOG (SG_NETWORK, SG_WARN, "Chat [" << MsgHdr->Callsign << "]"
           << " " << chatStr);

  delete [] chatStr;
} // FGMultiplayMgr::ProcessChatMsg ()
//////////////////////////////////////////////////////////////////////

void
FGMultiplayMgr::FillMsgHdr(T_MsgHdr *MsgHdr, int MsgId, unsigned _len)
{
  uint32_t len;
  switch (MsgId) {
  case CHAT_MSG_ID:
    len = sizeof(T_MsgHdr) + sizeof(T_ChatMsg);
    break;
  case POS_DATA_ID:
    len = _len;
    break;
  default:
    len = sizeof(T_MsgHdr);
    break;
  }
  MsgHdr->Magic           = XDR_encode_uint32(MSG_MAGIC);
  MsgHdr->Version         = XDR_encode_uint32(PROTO_VER);
  MsgHdr->MsgId           = XDR_encode_uint32(MsgId);
  MsgHdr->MsgLen          = XDR_encode_uint32(len);
  MsgHdr->ReplyAddress    = 0; // Are obsolete, keep them for the server for
  MsgHdr->ReplyPort       = 0; // now
  strncpy(MsgHdr->Callsign, mCallsign.c_str(), MAX_CALLSIGN_LEN);
  MsgHdr->Callsign[MAX_CALLSIGN_LEN - 1] = '\0';
}

FGAIMultiplayer*
FGMultiplayMgr::addMultiplayer(const std::string& callsign,
                               const std::string& modelName)
{
  if (0 < mMultiPlayerMap.count(callsign))
    return mMultiPlayerMap[callsign].get();

  FGAIMultiplayer* mp = new FGAIMultiplayer;
  mp->setPath(modelName.c_str());
  mp->setCallSign(callsign);
  mMultiPlayerMap[callsign] = mp;

  FGAIManager *aiMgr = (FGAIManager*)globals->get_subsystem("ai_model");
  if (aiMgr) {
    aiMgr->attach(mp);

    /// FIXME: that must follow the attach ATM ...
    for (unsigned i = 0; i < numProperties; ++i)
      mp->addPropertyId(sIdPropertyList[i].id, sIdPropertyList[i].name);
  }

  return mp;
}

FGAIMultiplayer*
FGMultiplayMgr::getMultiplayer(const std::string& callsign)
{
  if (0 < mMultiPlayerMap.count(callsign))
    return mMultiPlayerMap[callsign].get();
  else
    return 0;
}
=======
//////////////////////////////////////////////////////////////////////
//
// multiplaymgr.hpp
//
// Written by Duncan McCreanor, started February 2003.
// duncan.mccreanor@airservicesaustralia.com
//
// Copyright (C) 2003  Airservices Australia
// Copyright (C) 2005  Oliver Schroeder
// Copyright (C) 2006  Mathias Froehlich
//
// This program is free software; you can redistribute it and/or
// modify it under the terms of the GNU General Public License as
// published by the Free Software Foundation; either version 2 of the
// License, or (at your option) any later version.
//
// This program is distributed in the hope that it will be useful, but
// WITHOUT ANY WARRANTY; without even the implied warranty of
// MERCHANTABILITY or FITNESS FOR A PARTICULAR PURPOSE.  See the GNU
// General Public License for more details.
//
// You should have received a copy of the GNU General Public License
// along with this program; if not, write to the Free Software
// Foundation, Inc., 51 Franklin Street, Fifth Floor, Boston, MA  02110-1301, USA.
//
// $Id$
//  
//////////////////////////////////////////////////////////////////////

#ifdef HAVE_CONFIG_H
#include <config.h>
#endif

#include <iostream>
#include <algorithm>
#include <cstring>
#include <osg/Math>             // isNaN
#include <plib/netSocket.h>

#include <simgear/misc/stdint.hxx>
#include <simgear/timing/timestamp.hxx>
#include <simgear/debug/logstream.hxx>
#include <simgear/props/props.hxx>

#include <AIModel/AIManager.hxx>
#include <Main/fg_props.hxx>
#include "multiplaymgr.hxx"
#include "mpmessages.hxx"

using namespace std;

#define MAX_PACKET_SIZE 1200
#define MAX_TEXT_SIZE 128

// These constants are provided so that the ident 
// command can list file versions
const char sMULTIPLAYMGR_BID[] = "$Id$";
const char sMULTIPLAYMGR_HID[] = MULTIPLAYTXMGR_HID;

// A static map of protocol property id values to property paths,
// This should be extendable dynamically for every specific aircraft ...
// For now only that static list
const FGMultiplayMgr::IdPropertyList
FGMultiplayMgr::sIdPropertyList[] = {
  {100, "surface-positions/left-aileron-pos-norm",  simgear::props::FLOAT},
  {101, "surface-positions/right-aileron-pos-norm", simgear::props::FLOAT},
  {102, "surface-positions/elevator-pos-norm",      simgear::props::FLOAT},
  {103, "surface-positions/rudder-pos-norm",        simgear::props::FLOAT},
  {104, "surface-positions/flap-pos-norm",          simgear::props::FLOAT},
  {105, "surface-positions/speedbrake-pos-norm",    simgear::props::FLOAT},
  {106, "gear/tailhook/position-norm",              simgear::props::FLOAT},
  {107, "gear/launchbar/position-norm",             simgear::props::FLOAT},
  {108, "gear/launchbar/state",                     simgear::props::STRING},
  {109, "gear/launchbar/holdback-position-norm",    simgear::props::FLOAT},
  {110, "canopy/position-norm",                     simgear::props::FLOAT},
  {111, "surface-positions/wing-pos-norm",          simgear::props::FLOAT},
  {112, "surface-positions/wing-fold-pos-norm",     simgear::props::FLOAT},

  {200, "gear/gear[0]/compression-norm",           simgear::props::FLOAT},
  {201, "gear/gear[0]/position-norm",              simgear::props::FLOAT},
  {210, "gear/gear[1]/compression-norm",           simgear::props::FLOAT},
  {211, "gear/gear[1]/position-norm",              simgear::props::FLOAT},
  {220, "gear/gear[2]/compression-norm",           simgear::props::FLOAT},
  {221, "gear/gear[2]/position-norm",              simgear::props::FLOAT},
  {230, "gear/gear[3]/compression-norm",           simgear::props::FLOAT},
  {231, "gear/gear[3]/position-norm",              simgear::props::FLOAT},
  {240, "gear/gear[4]/compression-norm",           simgear::props::FLOAT},
  {241, "gear/gear[4]/position-norm",              simgear::props::FLOAT},

  {300, "engines/engine[0]/n1",  simgear::props::FLOAT},
  {301, "engines/engine[0]/n2",  simgear::props::FLOAT},
  {302, "engines/engine[0]/rpm", simgear::props::FLOAT},
  {310, "engines/engine[1]/n1",  simgear::props::FLOAT},
  {311, "engines/engine[1]/n2",  simgear::props::FLOAT},
  {312, "engines/engine[1]/rpm", simgear::props::FLOAT},
  {320, "engines/engine[2]/n1",  simgear::props::FLOAT},
  {321, "engines/engine[2]/n2",  simgear::props::FLOAT},
  {322, "engines/engine[2]/rpm", simgear::props::FLOAT},
  {330, "engines/engine[3]/n1",  simgear::props::FLOAT},
  {331, "engines/engine[3]/n2",  simgear::props::FLOAT},
  {332, "engines/engine[3]/rpm", simgear::props::FLOAT},
  {340, "engines/engine[4]/n1",  simgear::props::FLOAT},
  {341, "engines/engine[4]/n2",  simgear::props::FLOAT},
  {342, "engines/engine[4]/rpm", simgear::props::FLOAT},
  {350, "engines/engine[5]/n1",  simgear::props::FLOAT},
  {351, "engines/engine[5]/n2",  simgear::props::FLOAT},
  {352, "engines/engine[5]/rpm", simgear::props::FLOAT},
  {360, "engines/engine[6]/n1",  simgear::props::FLOAT},
  {361, "engines/engine[6]/n2",  simgear::props::FLOAT},
  {362, "engines/engine[6]/rpm", simgear::props::FLOAT},
  {370, "engines/engine[7]/n1",  simgear::props::FLOAT},
  {371, "engines/engine[7]/n2",  simgear::props::FLOAT},
  {372, "engines/engine[7]/rpm", simgear::props::FLOAT},
  {380, "engines/engine[8]/n1",  simgear::props::FLOAT},
  {381, "engines/engine[8]/n2",  simgear::props::FLOAT},
  {382, "engines/engine[8]/rpm", simgear::props::FLOAT},
  {390, "engines/engine[9]/n1",  simgear::props::FLOAT},
  {391, "engines/engine[9]/n2",  simgear::props::FLOAT},
  {392, "engines/engine[9]/rpm", simgear::props::FLOAT},

  {800, "rotors/main/rpm", simgear::props::FLOAT},
  {801, "rotors/tail/rpm", simgear::props::FLOAT},
  {810, "rotors/main/blade[0]/position-deg",  simgear::props::FLOAT},
  {811, "rotors/main/blade[1]/position-deg",  simgear::props::FLOAT},
  {812, "rotors/main/blade[2]/position-deg",  simgear::props::FLOAT},
  {813, "rotors/main/blade[3]/position-deg",  simgear::props::FLOAT},
  {820, "rotors/main/blade[0]/flap-deg",  simgear::props::FLOAT},
  {821, "rotors/main/blade[1]/flap-deg",  simgear::props::FLOAT},
  {822, "rotors/main/blade[2]/flap-deg",  simgear::props::FLOAT},
  {823, "rotors/main/blade[3]/flap-deg",  simgear::props::FLOAT},
  {830, "rotors/tail/blade[0]/position-deg",  simgear::props::FLOAT},
  {831, "rotors/tail/blade[1]/position-deg",  simgear::props::FLOAT},

  {900, "sim/hitches/aerotow/tow/length",                       simgear::props::FLOAT},
  {901, "sim/hitches/aerotow/tow/elastic-constant",             simgear::props::FLOAT},
  {902, "sim/hitches/aerotow/tow/weight-per-m-kg-m",            simgear::props::FLOAT},
  {903, "sim/hitches/aerotow/tow/dist",                         simgear::props::FLOAT},
  {904, "sim/hitches/aerotow/tow/connected-to-property-node",   simgear::props::BOOL},
  {905, "sim/hitches/aerotow/tow/connected-to-ai-or-mp-callsign",   simgear::props::STRING},
  {906, "sim/hitches/aerotow/tow/brake-force",                  simgear::props::FLOAT},
  {907, "sim/hitches/aerotow/tow/end-force-x",                  simgear::props::FLOAT},
  {908, "sim/hitches/aerotow/tow/end-force-y",                  simgear::props::FLOAT},
  {909, "sim/hitches/aerotow/tow/end-force-z",                  simgear::props::FLOAT},
  {930, "sim/hitches/aerotow/is-slave",                         simgear::props::BOOL},
  {931, "sim/hitches/aerotow/speed-in-tow-direction",           simgear::props::FLOAT},
  {932, "sim/hitches/aerotow/open",                             simgear::props::BOOL},
  {933, "sim/hitches/aerotow/local-pos-x",                      simgear::props::FLOAT},
  {934, "sim/hitches/aerotow/local-pos-y",                      simgear::props::FLOAT},
  {935, "sim/hitches/aerotow/local-pos-z",                      simgear::props::FLOAT},

  {1001, "controls/flight/slats",  simgear::props::FLOAT},
  {1002, "controls/flight/speedbrake",  simgear::props::FLOAT},
  {1003, "controls/flight/spoilers",  simgear::props::FLOAT},
  {1004, "controls/gear/gear-down",  simgear::props::FLOAT},
  {1005, "controls/lighting/nav-lights",  simgear::props::FLOAT},
  {1006, "controls/armament/station[0]/jettison-all",  simgear::props::BOOL},

  {1100, "sim/model/variant", simgear::props::INT},
  {1101, "sim/model/livery/file", simgear::props::STRING},

  {1200, "environment/wildfire/data", simgear::props::STRING},
  {1201, "environment/contrail", simgear::props::INT},

  {1300, "tanker", simgear::props::INT},

  {10001, "sim/multiplay/transmission-freq-hz",  simgear::props::STRING},
  {10002, "sim/multiplay/chat",  simgear::props::STRING},

  {10100, "sim/multiplay/generic/string[0]", simgear::props::STRING},
  {10101, "sim/multiplay/generic/string[1]", simgear::props::STRING},
  {10102, "sim/multiplay/generic/string[2]", simgear::props::STRING},
  {10103, "sim/multiplay/generic/string[3]", simgear::props::STRING},
  {10104, "sim/multiplay/generic/string[4]", simgear::props::STRING},
  {10105, "sim/multiplay/generic/string[5]", simgear::props::STRING},
  {10106, "sim/multiplay/generic/string[6]", simgear::props::STRING},
  {10107, "sim/multiplay/generic/string[7]", simgear::props::STRING},
  {10108, "sim/multiplay/generic/string[8]", simgear::props::STRING},
  {10109, "sim/multiplay/generic/string[9]", simgear::props::STRING},
  {10110, "sim/multiplay/generic/string[10]", simgear::props::STRING},
  {10111, "sim/multiplay/generic/string[11]", simgear::props::STRING},
  {10112, "sim/multiplay/generic/string[12]", simgear::props::STRING},
  {10113, "sim/multiplay/generic/string[13]", simgear::props::STRING},
  {10114, "sim/multiplay/generic/string[14]", simgear::props::STRING},
  {10115, "sim/multiplay/generic/string[15]", simgear::props::STRING},
  {10116, "sim/multiplay/generic/string[16]", simgear::props::STRING},
  {10117, "sim/multiplay/generic/string[17]", simgear::props::STRING},
  {10118, "sim/multiplay/generic/string[18]", simgear::props::STRING},
  {10119, "sim/multiplay/generic/string[19]", simgear::props::STRING},

  {10200, "sim/multiplay/generic/float[0]", simgear::props::FLOAT},
  {10201, "sim/multiplay/generic/float[1]", simgear::props::FLOAT},
  {10202, "sim/multiplay/generic/float[2]", simgear::props::FLOAT},
  {10203, "sim/multiplay/generic/float[3]", simgear::props::FLOAT},
  {10204, "sim/multiplay/generic/float[4]", simgear::props::FLOAT},
  {10205, "sim/multiplay/generic/float[5]", simgear::props::FLOAT},
  {10206, "sim/multiplay/generic/float[6]", simgear::props::FLOAT},
  {10207, "sim/multiplay/generic/float[7]", simgear::props::FLOAT},
  {10208, "sim/multiplay/generic/float[8]", simgear::props::FLOAT},
  {10209, "sim/multiplay/generic/float[9]", simgear::props::FLOAT},
  {10210, "sim/multiplay/generic/float[10]", simgear::props::FLOAT},
  {10211, "sim/multiplay/generic/float[11]", simgear::props::FLOAT},
  {10212, "sim/multiplay/generic/float[12]", simgear::props::FLOAT},
  {10213, "sim/multiplay/generic/float[13]", simgear::props::FLOAT},
  {10214, "sim/multiplay/generic/float[14]", simgear::props::FLOAT},
  {10215, "sim/multiplay/generic/float[15]", simgear::props::FLOAT},
  {10216, "sim/multiplay/generic/float[16]", simgear::props::FLOAT},
  {10217, "sim/multiplay/generic/float[17]", simgear::props::FLOAT},
  {10218, "sim/multiplay/generic/float[18]", simgear::props::FLOAT},
  {10219, "sim/multiplay/generic/float[19]", simgear::props::FLOAT},

  {10300, "sim/multiplay/generic/int[0]", simgear::props::INT},
  {10301, "sim/multiplay/generic/int[1]", simgear::props::INT},
  {10302, "sim/multiplay/generic/int[2]", simgear::props::INT},
  {10303, "sim/multiplay/generic/int[3]", simgear::props::INT},
  {10304, "sim/multiplay/generic/int[4]", simgear::props::INT},
  {10305, "sim/multiplay/generic/int[5]", simgear::props::INT},
  {10306, "sim/multiplay/generic/int[6]", simgear::props::INT},
  {10307, "sim/multiplay/generic/int[7]", simgear::props::INT},
  {10308, "sim/multiplay/generic/int[8]", simgear::props::INT},
  {10309, "sim/multiplay/generic/int[9]", simgear::props::INT},
  {10310, "sim/multiplay/generic/int[10]", simgear::props::INT},
  {10311, "sim/multiplay/generic/int[11]", simgear::props::INT},
  {10312, "sim/multiplay/generic/int[12]", simgear::props::INT},
  {10313, "sim/multiplay/generic/int[13]", simgear::props::INT},
  {10314, "sim/multiplay/generic/int[14]", simgear::props::INT},
  {10315, "sim/multiplay/generic/int[15]", simgear::props::INT},
  {10316, "sim/multiplay/generic/int[16]", simgear::props::INT},
  {10317, "sim/multiplay/generic/int[17]", simgear::props::INT},
  {10318, "sim/multiplay/generic/int[18]", simgear::props::INT},
  {10319, "sim/multiplay/generic/int[19]", simgear::props::INT}
};

const unsigned
FGMultiplayMgr::numProperties = (sizeof(FGMultiplayMgr::sIdPropertyList)
                                 / sizeof(FGMultiplayMgr::sIdPropertyList[0]));

// Look up a property ID using binary search.
namespace
{
  struct ComparePropertyId
  {
    bool operator()(const FGMultiplayMgr::IdPropertyList& lhs,
                    const FGMultiplayMgr::IdPropertyList& rhs)
    {
      return lhs.id < rhs.id;
    }
    bool operator()(const FGMultiplayMgr::IdPropertyList& lhs,
                    unsigned id)
    {
      return lhs.id < id;
    }
    bool operator()(unsigned id,
                    const FGMultiplayMgr::IdPropertyList& rhs)
    {
      return id < rhs.id;
    }
  };
    
}
const FGMultiplayMgr::IdPropertyList* FGMultiplayMgr::findProperty(unsigned id)
{
  std::pair<const IdPropertyList*, const IdPropertyList*> result
    = std::equal_range(sIdPropertyList, sIdPropertyList + numProperties, id,
                       ComparePropertyId());
  if (result.first == result.second) {
    return 0;
  } else {
    return result.first;
  }
}

namespace
{
  bool verifyProperties(const xdr_data_t* data, const xdr_data_t* end)
  {
    using namespace simgear;
    const xdr_data_t* xdr = data;
    while (xdr < end) {
      unsigned id = XDR_decode_uint32(*xdr);
      const FGMultiplayMgr::IdPropertyList* plist
        = FGMultiplayMgr::findProperty(id);
    
      if (plist) {
        xdr++;
        // How we decode the remainder of the property depends on the type
        switch (plist->type) {
        case props::INT:
        case props::BOOL:
        case props::LONG:
          xdr++;
          break;
        case props::FLOAT:
        case props::DOUBLE:
          {
            float val = XDR_decode_float(*xdr);
            if (osg::isNaN(val))
              return false;
            xdr++;
            break;
          }
        case props::STRING:
        case props::UNSPECIFIED:
          {
            // String is complicated. It consists of
            // The length of the string
            // The string itself
            // Padding to the nearest 4-bytes.
            // XXX Yes, each byte is padded out to a word! Too late
            // to change...
            uint32_t length = XDR_decode_uint32(*xdr);
            xdr++;
            // Old versions truncated the string but left the length
            // unadjusted.
            if (length > MAX_TEXT_SIZE)
              length = MAX_TEXT_SIZE;
            xdr += length;
            // Now handle the padding
            while ((length % 4) != 0)
              {
                xdr++;
                length++;
                //cout << "0";
              }
          }
          break;
        default:
          // cerr << "Unknown Prop type " << id << " " << type << "\n";
          xdr++;
          break;
        }            
      }
      else {
        // give up; this is a malformed property list.
        return false;
      }
    }
    return true;
  }
}
//////////////////////////////////////////////////////////////////////
//
//  MultiplayMgr constructor
//
//////////////////////////////////////////////////////////////////////
FGMultiplayMgr::FGMultiplayMgr() 
{
  mSocket        = 0;
  mInitialised   = false;
  mHaveServer    = false;
} // FGMultiplayMgr::FGMultiplayMgr()
//////////////////////////////////////////////////////////////////////

//////////////////////////////////////////////////////////////////////
//
//  MultiplayMgr destructor
//
//////////////////////////////////////////////////////////////////////
FGMultiplayMgr::~FGMultiplayMgr() 
{
  Close();
} // FGMultiplayMgr::~FGMultiplayMgr()
//////////////////////////////////////////////////////////////////////

//////////////////////////////////////////////////////////////////////
//
//  Initialise object
//
//////////////////////////////////////////////////////////////////////
bool
FGMultiplayMgr::init (void) 
{
  //////////////////////////////////////////////////
  //  Initialise object if not already done
  //////////////////////////////////////////////////
  if (mInitialised) {
    SG_LOG(SG_NETWORK, SG_WARN, "FGMultiplayMgr::init - already initialised");
    return false;
  }
  //////////////////////////////////////////////////
  //  Set members from property values
  //////////////////////////////////////////////////
  short rxPort = fgGetInt("/sim/multiplay/rxport");
  string rxAddress = fgGetString("/sim/multiplay/rxhost");
  short txPort = fgGetInt("/sim/multiplay/txport");
  string txAddress = fgGetString("/sim/multiplay/txhost");
  mCallsign = fgGetString("/sim/multiplay/callsign");
  if (txPort > 0 && !txAddress.empty()) {
    mServer.set(txAddress.c_str(), txPort);
    if (strncmp (mServer.getHost(), "0.0.0.0", 8) == 0) {
      mHaveServer = false;
      SG_LOG(SG_NETWORK, SG_DEBUG,
        "FGMultiplayMgr - could not resolve '"
        << txAddress << "', Multiplayermode disabled");
    } else {
      mHaveServer = true;
    }
    if (rxPort <= 0)
      rxPort = txPort;
  }
  if (rxPort <= 0) {
    SG_LOG(SG_NETWORK, SG_DEBUG,
      "FGMultiplayMgr - No receiver port, Multiplayermode disabled");
    return (false);
  }
  if (mCallsign.empty())
    mCallsign = "JohnDoe"; // FIXME: use getpwuid
  SG_LOG(SG_NETWORK,SG_INFO,"FGMultiplayMgr::init-txaddress= "<<txAddress);
  SG_LOG(SG_NETWORK,SG_INFO,"FGMultiplayMgr::init-txport= "<<txPort );
  SG_LOG(SG_NETWORK,SG_INFO,"FGMultiplayMgr::init-rxaddress="<<rxAddress );
  SG_LOG(SG_NETWORK,SG_INFO,"FGMultiplayMgr::init-rxport= "<<rxPort);
  SG_LOG(SG_NETWORK,SG_INFO,"FGMultiplayMgr::init-callsign= "<<mCallsign);
  Close(); // Should Init be called twice, close Socket first
           // A memory leak was reported here by valgrind
  mSocket = new netSocket();
  if (!mSocket->open(false)) {
    SG_LOG( SG_NETWORK, SG_DEBUG,
            "FGMultiplayMgr::init - Failed to create data socket" );
    return false;
  }
  mSocket->setBlocking(false);
  if (mSocket->bind(rxAddress.c_str(), rxPort) != 0) {
    perror("bind");
    SG_LOG( SG_NETWORK, SG_DEBUG,
            "FGMultiplayMgr::Open - Failed to bind receive socket" );
    return false;
  }
  mInitialised = true;
  return true;
} // FGMultiplayMgr::init()
//////////////////////////////////////////////////////////////////////

//////////////////////////////////////////////////////////////////////
//
//  Closes and deletes the local player object. Closes
//  and deletes the tx socket. Resets the object state to unitialised.
//
//////////////////////////////////////////////////////////////////////
void
FGMultiplayMgr::Close (void) 
{
  mMultiPlayerMap.clear();

  if (mSocket) {
    mSocket->close();
    delete mSocket;
    mSocket = 0;
  }
  mInitialised = false;
} // FGMultiplayMgr::Close(void)
//////////////////////////////////////////////////////////////////////

//////////////////////////////////////////////////////////////////////
//
//  Description: Sends the position data for the local position.
//
//////////////////////////////////////////////////////////////////////

/**
 * The buffer that holds a multi-player message, suitably aligned.
 */
union FGMultiplayMgr::MsgBuf
{
    MsgBuf()
    {
        memset(&Msg, 0, sizeof(Msg));
    }

    T_MsgHdr* msgHdr()
    {
        return reinterpret_cast<T_MsgHdr*>(Msg);
    }

    const T_MsgHdr* msgHdr() const
    {
        return reinterpret_cast<const T_MsgHdr*>(Msg);
    }

    T_PositionMsg* posMsg()
    {
        return reinterpret_cast<T_PositionMsg*>(Msg + sizeof(T_MsgHdr));
    }

    const T_PositionMsg* posMsg() const
    {
        return reinterpret_cast<const T_PositionMsg*>(Msg + sizeof(T_MsgHdr));
    }

    xdr_data_t* properties()
    {
        return reinterpret_cast<xdr_data_t*>(Msg + sizeof(T_MsgHdr)
                                             + sizeof(T_PositionMsg));
    }

    const xdr_data_t* properties() const
    {
        return reinterpret_cast<const xdr_data_t*>(Msg + sizeof(T_MsgHdr)
                                                   + sizeof(T_PositionMsg));
    }
    /**
     * The end of the properties buffer.
     */
    xdr_data_t* propsEnd()
    {
        return reinterpret_cast<xdr_data_t*>(Msg + MAX_PACKET_SIZE);
    };

    const xdr_data_t* propsEnd() const
    {
        return reinterpret_cast<const xdr_data_t*>(Msg + MAX_PACKET_SIZE);
    };
    /**
     * The end of properties actually in the buffer. This assumes that
     * the message header is valid.
     */
    xdr_data_t* propsRecvdEnd()
    {
        return reinterpret_cast<xdr_data_t*>(Msg + msgHdr()->MsgLen);
    }

    const xdr_data_t* propsRecvdEnd() const
    {
        return reinterpret_cast<const xdr_data_t*>(Msg + msgHdr()->MsgLen);
    }
    
    xdr_data2_t double_val;
    char Msg[MAX_PACKET_SIZE];
};

void
FGMultiplayMgr::SendMyPosition(const FGExternalMotionData& motionInfo)
{
  if ((! mInitialised) || (! mHaveServer))
        return;
  if (! mHaveServer) {
    SG_LOG( SG_NETWORK, SG_DEBUG, "FGMultiplayMgr::SendMyPosition - no server");
    return;
  }

  MsgBuf msgBuf;
  T_PositionMsg* PosMsg = msgBuf.posMsg();

  strncpy(PosMsg->Model, fgGetString("/sim/model/path"), MAX_MODEL_NAME_LEN);
  PosMsg->Model[MAX_MODEL_NAME_LEN - 1] = '\0';
  
  PosMsg->time = XDR_encode_double (motionInfo.time);
  PosMsg->lag = XDR_encode_double (motionInfo.lag);
  for (unsigned i = 0 ; i < 3; ++i)
    PosMsg->position[i] = XDR_encode_double (motionInfo.position(i));
  SGVec3f angleAxis;
  motionInfo.orientation.getAngleAxis(angleAxis);
  for (unsigned i = 0 ; i < 3; ++i)
    PosMsg->orientation[i] = XDR_encode_float (angleAxis(i));
  for (unsigned i = 0 ; i < 3; ++i)
    PosMsg->linearVel[i] = XDR_encode_float (motionInfo.linearVel(i));
  for (unsigned i = 0 ; i < 3; ++i)
    PosMsg->angularVel[i] = XDR_encode_float (motionInfo.angularVel(i));
  for (unsigned i = 0 ; i < 3; ++i)
    PosMsg->linearAccel[i] = XDR_encode_float (motionInfo.linearAccel(i));
  for (unsigned i = 0 ; i < 3; ++i)
    PosMsg->angularAccel[i] = XDR_encode_float (motionInfo.angularAccel(i));
  
  xdr_data_t* ptr = msgBuf.properties();
  std::vector<FGPropertyData*>::const_iterator it;
  it = motionInfo.properties.begin();
  //cout << "OUTPUT PROPERTIES\n";
  xdr_data_t* msgEnd = msgBuf.propsEnd();
  while (it != motionInfo.properties.end() && ptr + 2 < msgEnd) {
    
    // First element is the ID. Write it out when we know we have room for
    // the whole property.
    xdr_data_t id =  XDR_encode_uint32((*it)->id);
    // The actual data representation depends on the type
    switch ((*it)->type) {
      case simgear::props::INT:
      case simgear::props::BOOL:
      case simgear::props::LONG:
        *ptr++ = id;
        *ptr++ = XDR_encode_uint32((*it)->int_value);
        //cout << "Prop:" << (*it)->id << " " << (*it)->type << " "<< (*it)->int_value << "\n";
        break;
      case simgear::props::FLOAT:
      case simgear::props::DOUBLE:
        *ptr++ = id;
        *ptr++ = XDR_encode_float((*it)->float_value);
        //cout << "Prop:" << (*it)->id << " " << (*it)->type << " "<< (*it)->float_value << "\n";
        break;
      case simgear::props::STRING:
      case simgear::props::UNSPECIFIED:
        {
          // String is complicated. It consists of
          // The length of the string
          // The string itself
          // Padding to the nearest 4-bytes.        
          const char* lcharptr = (*it)->string_value;
          
          if (lcharptr != 0)
          {
            // Add the length         
            ////cout << "String length: " << strlen(lcharptr) << "\n";
            uint32_t len = strlen(lcharptr);
            if (len > MAX_TEXT_SIZE)
              len = MAX_TEXT_SIZE;
            // XXX This should not be using 4 bytes per character!
            // If there's not enough room for this property, drop it
            // on the floor.
            if (ptr + 2 + ((len + 3) & ~3) > msgEnd)
                goto escape;
            //cout << "String length unint32: " << len << "\n";
            *ptr++ = id;
            *ptr++ = XDR_encode_uint32(len);
            if (len != 0)
            {
              // Now the text itself
              // XXX This should not be using 4 bytes per character!
              int lcount = 0;
              while ((*lcharptr != '\0') && (lcount < MAX_TEXT_SIZE)) 
              {
                *ptr++ = XDR_encode_int8(*lcharptr);
                lcharptr++;
                lcount++;          
              }

              //cout << "Prop:" << (*it)->id << " " << (*it)->type << " " << len << " " << (*it)->string_value;

              // Now pad if required
              while ((lcount % 4) != 0)
              {
                *ptr++ = XDR_encode_int8(0);
                lcount++;          
                //cout << "0";
              }
              
              //cout << "\n";
            }
          }
          else
          {
            // Nothing to encode
            *ptr++ = id;
            *ptr++ = XDR_encode_uint32(0);
            //cout << "Prop:" << (*it)->id << " " << (*it)->type << " 0\n";
          }
        }
        break;
        
      default:
        //cout << " Unknown Type: " << (*it)->type << "\n";
        *ptr++ = id;
        *ptr++ = XDR_encode_float((*it)->float_value);;
        //cout << "Prop:" << (*it)->id << " " << (*it)->type << " "<< (*it)->float_value << "\n";
        break;
    }
        
    ++it;
  }
escape:
  unsigned msgLen = reinterpret_cast<char*>(ptr) - msgBuf.Msg;
  FillMsgHdr(msgBuf.msgHdr(), POS_DATA_ID, msgLen);
  mSocket->sendto(msgBuf.Msg, msgLen, 0, &mServer);
  SG_LOG(SG_NETWORK, SG_DEBUG, "FGMultiplayMgr::SendMyPosition");
} // FGMultiplayMgr::SendMyPosition()

//////////////////////////////////////////////////////////////////////

//////////////////////////////////////////////////////////////////////
//
//  Name: SendTextMessage
//  Description: Sends a message to the player. The message must
//  contain a valid and correctly filled out header and optional
//  message body.
//
//////////////////////////////////////////////////////////////////////
void
FGMultiplayMgr::SendTextMessage(const string &MsgText)
{
  if (!mInitialised || !mHaveServer)
    return;

  T_MsgHdr MsgHdr;
  FillMsgHdr(&MsgHdr, CHAT_MSG_ID);
  //////////////////////////////////////////////////
  // Divide the text string into blocks that fit
  // in the message and send the blocks.
  //////////////////////////////////////////////////
  unsigned iNextBlockPosition = 0;
  T_ChatMsg ChatMsg;
  
  char Msg[sizeof(T_MsgHdr) + sizeof(T_ChatMsg)];
  while (iNextBlockPosition < MsgText.length()) {
    strncpy (ChatMsg.Text, 
             MsgText.substr(iNextBlockPosition, MAX_CHAT_MSG_LEN - 1).c_str(),
             MAX_CHAT_MSG_LEN);
    ChatMsg.Text[MAX_CHAT_MSG_LEN - 1] = '\0';
    memcpy (Msg, &MsgHdr, sizeof(T_MsgHdr));
    memcpy (Msg + sizeof(T_MsgHdr), &ChatMsg, sizeof(T_ChatMsg));
    mSocket->sendto (Msg, sizeof(T_MsgHdr) + sizeof(T_ChatMsg), 0, &mServer);
    iNextBlockPosition += MAX_CHAT_MSG_LEN - 1;

  }
  
  
} // FGMultiplayMgr::SendTextMessage ()
//////////////////////////////////////////////////////////////////////

//////////////////////////////////////////////////////////////////////
//
//  Name: ProcessData
//  Description: Processes data waiting at the receive socket. The
//  processing ends when there is no more data at the socket.
//  
//////////////////////////////////////////////////////////////////////
void
FGMultiplayMgr::Update(void) 
{
  if (!mInitialised)
    return;

  /// Just for expiry
  long stamp = SGTimeStamp::now().getSeconds();

  //////////////////////////////////////////////////
  //  Read the receive socket and process any data
  //////////////////////////////////////////////////
  ssize_t bytes;
  do {
    MsgBuf msgBuf;
    //////////////////////////////////////////////////
    //  Although the recv call asks for 
    //  MAX_PACKET_SIZE of data, the number of bytes
    //  returned will only be that of the next
    //  packet waiting to be processed.
    //////////////////////////////////////////////////
    netAddress SenderAddress;
    bytes = mSocket->recvfrom(msgBuf.Msg, sizeof(msgBuf.Msg), 0,
                              &SenderAddress);
    //////////////////////////////////////////////////
    //  no Data received
    //////////////////////////////////////////////////
    if (bytes <= 0) {
      if (errno != EAGAIN && errno != 0) // MSVC output "NoError" otherwise
        perror("FGMultiplayMgr::MP_ProcessData");
      break;
    }
    if (bytes <= static_cast<ssize_t>(sizeof(T_MsgHdr))) {
      SG_LOG( SG_NETWORK, SG_DEBUG, "FGMultiplayMgr::MP_ProcessData - "
              << "received message with insufficient data" );
      break;
    }
    //////////////////////////////////////////////////
    //  Read header
    //////////////////////////////////////////////////
    T_MsgHdr* MsgHdr = msgBuf.msgHdr();
    MsgHdr->Magic       = XDR_decode_uint32 (MsgHdr->Magic);
    MsgHdr->Version     = XDR_decode_uint32 (MsgHdr->Version);
    MsgHdr->MsgId       = XDR_decode_uint32 (MsgHdr->MsgId);
    MsgHdr->MsgLen      = XDR_decode_uint32 (MsgHdr->MsgLen);
    MsgHdr->ReplyPort   = XDR_decode_uint32 (MsgHdr->ReplyPort);
    MsgHdr->Callsign[MAX_CALLSIGN_LEN -1] = '\0';
    if (MsgHdr->Magic != MSG_MAGIC) {
      SG_LOG( SG_NETWORK, SG_DEBUG, "FGMultiplayMgr::MP_ProcessData - "
              << "message has invalid magic number!" );
      break;
    }
    if (MsgHdr->Version != PROTO_VER) {
      SG_LOG( SG_NETWORK, SG_DEBUG, "FGMultiplayMgr::MP_ProcessData - "
              << "message has invalid protocoll number!" );
      break;
    }
    if (MsgHdr->MsgLen != bytes) {
      SG_LOG(SG_NETWORK, SG_DEBUG, "FGMultiplayMgr::MP_ProcessData - "
             << "message from " << MsgHdr->Callsign << " has invalid length!");
      break;
    }
    //////////////////////////////////////////////////
    //  Process messages
    //////////////////////////////////////////////////
    switch (MsgHdr->MsgId) {
    case CHAT_MSG_ID:
      ProcessChatMsg(msgBuf, SenderAddress);
      break;
    case POS_DATA_ID:
      ProcessPosMsg(msgBuf, SenderAddress, stamp);
      break;
    case UNUSABLE_POS_DATA_ID:
    case OLD_OLD_POS_DATA_ID:
    case OLD_PROP_MSG_ID:
    case OLD_POS_DATA_ID:
      break;
    default:
      SG_LOG( SG_NETWORK, SG_DEBUG, "FGMultiplayMgr::MP_ProcessData - "
              << "Unknown message Id received: " << MsgHdr->MsgId );
      break;
    }
  } while (bytes > 0);

  // check for expiry
  MultiPlayerMap::iterator it = mMultiPlayerMap.begin();
  while (it != mMultiPlayerMap.end()) {
    if (it->second->getLastTimestamp() + 10 < stamp) {
      std::string name = it->first;
      it->second->setDie(true);
      mMultiPlayerMap.erase(it);
      it = mMultiPlayerMap.upper_bound(name);
    } else
      ++it;
  }
} // FGMultiplayMgr::ProcessData(void)
//////////////////////////////////////////////////////////////////////

//////////////////////////////////////////////////////////////////////
//
//  handle a position message
//
//////////////////////////////////////////////////////////////////////
void
FGMultiplayMgr::ProcessPosMsg(const FGMultiplayMgr::MsgBuf& Msg,
                              const netAddress& SenderAddress, long stamp)
{
  const T_MsgHdr* MsgHdr = Msg.msgHdr();
  if (MsgHdr->MsgLen < sizeof(T_MsgHdr) + sizeof(T_PositionMsg)) {
    SG_LOG( SG_NETWORK, SG_DEBUG, "FGMultiplayMgr::MP_ProcessData - "
            << "Position message received with insufficient data" );
    return;
  }
  const T_PositionMsg* PosMsg = Msg.posMsg();
  FGExternalMotionData motionInfo;
  motionInfo.time = XDR_decode_double(PosMsg->time);
  motionInfo.lag = XDR_decode_double(PosMsg->lag);
  for (unsigned i = 0; i < 3; ++i)
    motionInfo.position(i) = XDR_decode_double(PosMsg->position[i]);
  SGVec3f angleAxis;
  for (unsigned i = 0; i < 3; ++i)
    angleAxis(i) = XDR_decode_float(PosMsg->orientation[i]);
  motionInfo.orientation = SGQuatf::fromAngleAxis(angleAxis);
  for (unsigned i = 0; i < 3; ++i)
    motionInfo.linearVel(i) = XDR_decode_float(PosMsg->linearVel[i]);
  for (unsigned i = 0; i < 3; ++i)
    motionInfo.angularVel(i) = XDR_decode_float(PosMsg->angularVel[i]);
  for (unsigned i = 0; i < 3; ++i)
    motionInfo.linearAccel(i) = XDR_decode_float(PosMsg->linearAccel[i]);
  for (unsigned i = 0; i < 3; ++i)
    motionInfo.angularAccel(i) = XDR_decode_float(PosMsg->angularAccel[i]);


  //cout << "INPUT MESSAGE\n";

  // There was a bug in 1.9.0 and before: T_PositionMsg was 196 bytes
  // on 32 bit architectures and 200 bytes on 64 bit, and this
  // structure is put directly on the wire. By looking at the padding,
  // we can sort through the mess, mostly:
  // If padding is 0 (which is not a valid property type), then the
  // message was produced by a new client or an old 64 bit client that
  // happened to have 0 on the stack;
  // Else if the property list starting with the padding word is
  // well-formed, then the client is probably an old 32 bit client and
  // we'll go with that;
  // Else it is an old 64-bit client and properties start after the
  // padding.
  // There is a chance that we could be fooled by garbage in the
  // padding looking like a valid property, so verifyProperties() is
  // strict about the validity of the property values.
  const xdr_data_t* xdr = Msg.properties();
  if (PosMsg->pad != 0) {
    if (verifyProperties(&PosMsg->pad, Msg.propsRecvdEnd()))
      xdr = &PosMsg->pad;
    else if (!verifyProperties(xdr, Msg.propsRecvdEnd()))
      goto noprops;
  }
  while (xdr < Msg.propsRecvdEnd()) {
    FGPropertyData* pData = new FGPropertyData;
    // simgear::props::Type type = simgear::props::UNSPECIFIED;
    
    // First element is always the ID
    pData->id = XDR_decode_uint32(*xdr);
    //cout << pData->id << " ";
    xdr++;
    
    // Check the ID actually exists and get the type
    const IdPropertyList* plist = findProperty(pData->id);
    
    if (plist)
    {
      pData->type = plist->type;
      // How we decode the remainder of the property depends on the type
      switch (pData->type) {
        case simgear::props::INT:
        case simgear::props::BOOL:
        case simgear::props::LONG:
          pData->int_value = XDR_decode_uint32(*xdr);
          xdr++;
          //cout << pData->int_value << "\n";
          break;
        case simgear::props::FLOAT:
        case simgear::props::DOUBLE:
          pData->float_value = XDR_decode_float(*xdr);
          xdr++;
          //cout << pData->float_value << "\n";
          break;
        case simgear::props::STRING:
        case simgear::props::UNSPECIFIED:
          {
            // String is complicated. It consists of
            // The length of the string
            // The string itself
            // Padding to the nearest 4-bytes.    
            uint32_t length = XDR_decode_uint32(*xdr);
            xdr++;
            //cout << length << " ";
            // Old versions truncated the string but left the length unadjusted.
            if (length > MAX_TEXT_SIZE)
              length = MAX_TEXT_SIZE;
            pData->string_value = new char[length + 1];
            //cout << " String: ";
            for (unsigned i = 0; i < length; i++)
              {
                pData->string_value[i] = (char) XDR_decode_int8(*xdr);
                xdr++;
                //cout << pData->string_value[i];
              }

            pData->string_value[length] = '\0';

            // Now handle the padding
            while ((length % 4) != 0)
              {
                xdr++;
                length++;
                //cout << "0";
              }
            //cout << "\n";
          }
          break;

        default:
          pData->float_value = XDR_decode_float(*xdr);
          SG_LOG(SG_NETWORK, SG_DEBUG, "Unknown Prop type " << pData->id << " " << pData->type);
          xdr++;
          break;
      }            

      motionInfo.properties.push_back(pData);
    }
    else
    {
      // We failed to find the property. We'll try the next packet immediately.
      SG_LOG(SG_NETWORK, SG_INFO, "FGMultiplayMgr::ProcessPosMsg - "
             "message from " << MsgHdr->Callsign << " has unknown property id "
             << pData->id); 
    }
  }
 noprops:
  FGAIMultiplayer* mp = getMultiplayer(MsgHdr->Callsign);
  if (!mp)
    mp = addMultiplayer(MsgHdr->Callsign, PosMsg->Model);
  mp->addMotionInfo(motionInfo, stamp);
} // FGMultiplayMgr::ProcessPosMsg()
//////////////////////////////////////////////////////////////////////

//////////////////////////////////////////////////////////////////////
//
//  handle a chat message
//  FIXME: display chat message withi flightgear
//
//////////////////////////////////////////////////////////////////////
void
FGMultiplayMgr::ProcessChatMsg(const MsgBuf& Msg,
                               const netAddress& SenderAddress)
{
  const T_MsgHdr* MsgHdr = Msg.msgHdr();
  if (MsgHdr->MsgLen < sizeof(T_MsgHdr) + 1) {
    SG_LOG( SG_NETWORK, SG_DEBUG, "FGMultiplayMgr::MP_ProcessData - "
            << "Chat message received with insufficient data" );
    return;
  }
  
  char *chatStr = new char[MsgHdr->MsgLen - sizeof(T_MsgHdr)];
  const T_ChatMsg* ChatMsg
      = reinterpret_cast<const T_ChatMsg *>(Msg.Msg + sizeof(T_MsgHdr));
  strncpy(chatStr, ChatMsg->Text,
          MsgHdr->MsgLen - sizeof(T_MsgHdr));
  chatStr[MsgHdr->MsgLen - sizeof(T_MsgHdr) - 1] = '\0';
  
  SG_LOG (SG_NETWORK, SG_WARN, "Chat [" << MsgHdr->Callsign << "]"
           << " " << chatStr);

  delete [] chatStr;
} // FGMultiplayMgr::ProcessChatMsg ()
//////////////////////////////////////////////////////////////////////

void
FGMultiplayMgr::FillMsgHdr(T_MsgHdr *MsgHdr, int MsgId, unsigned _len)
{
  uint32_t len;
  switch (MsgId) {
  case CHAT_MSG_ID:
    len = sizeof(T_MsgHdr) + sizeof(T_ChatMsg);
    break;
  case POS_DATA_ID:
    len = _len;
    break;
  default:
    len = sizeof(T_MsgHdr);
    break;
  }
  MsgHdr->Magic           = XDR_encode_uint32(MSG_MAGIC);
  MsgHdr->Version         = XDR_encode_uint32(PROTO_VER);
  MsgHdr->MsgId           = XDR_encode_uint32(MsgId);
  MsgHdr->MsgLen          = XDR_encode_uint32(len);
  MsgHdr->ReplyAddress    = 0; // Are obsolete, keep them for the server for
  MsgHdr->ReplyPort       = 0; // now
  strncpy(MsgHdr->Callsign, mCallsign.c_str(), MAX_CALLSIGN_LEN);
  MsgHdr->Callsign[MAX_CALLSIGN_LEN - 1] = '\0';
}

FGAIMultiplayer*
FGMultiplayMgr::addMultiplayer(const std::string& callsign,
                               const std::string& modelName)
{
  if (0 < mMultiPlayerMap.count(callsign))
    return mMultiPlayerMap[callsign].get();

  FGAIMultiplayer* mp = new FGAIMultiplayer;
  mp->setPath(modelName.c_str());
  mp->setCallSign(callsign);
  mMultiPlayerMap[callsign] = mp;

  FGAIManager *aiMgr = (FGAIManager*)globals->get_subsystem("ai_model");
  if (aiMgr) {
    aiMgr->attach(mp);

    /// FIXME: that must follow the attach ATM ...
    for (unsigned i = 0; i < numProperties; ++i)
      mp->addPropertyId(sIdPropertyList[i].id, sIdPropertyList[i].name);
  }

  return mp;
}

FGAIMultiplayer*
FGMultiplayMgr::getMultiplayer(const std::string& callsign)
{
  if (0 < mMultiPlayerMap.count(callsign))
    return mMultiPlayerMap[callsign].get();
  else
    return 0;
}
>>>>>>> 2cdc9f64
<|MERGE_RESOLUTION|>--- conflicted
+++ resolved
@@ -1,4 +1,3 @@
-<<<<<<< HEAD
 //////////////////////////////////////////////////////////////////////
 //
 // multiplaymgr.hpp
@@ -160,6 +159,7 @@
   {1101, "sim/model/livery/file", simgear::props::STRING},
 
   {1200, "environment/wildfire/data", simgear::props::STRING},
+  {1201, "environment/contrail", simgear::props::INT},
 
   {1300, "tanker", simgear::props::INT},
 
@@ -1043,1052 +1043,4 @@
     return mMultiPlayerMap[callsign].get();
   else
     return 0;
-}
-=======
-//////////////////////////////////////////////////////////////////////
-//
-// multiplaymgr.hpp
-//
-// Written by Duncan McCreanor, started February 2003.
-// duncan.mccreanor@airservicesaustralia.com
-//
-// Copyright (C) 2003  Airservices Australia
-// Copyright (C) 2005  Oliver Schroeder
-// Copyright (C) 2006  Mathias Froehlich
-//
-// This program is free software; you can redistribute it and/or
-// modify it under the terms of the GNU General Public License as
-// published by the Free Software Foundation; either version 2 of the
-// License, or (at your option) any later version.
-//
-// This program is distributed in the hope that it will be useful, but
-// WITHOUT ANY WARRANTY; without even the implied warranty of
-// MERCHANTABILITY or FITNESS FOR A PARTICULAR PURPOSE.  See the GNU
-// General Public License for more details.
-//
-// You should have received a copy of the GNU General Public License
-// along with this program; if not, write to the Free Software
-// Foundation, Inc., 51 Franklin Street, Fifth Floor, Boston, MA  02110-1301, USA.
-//
-// $Id$
-//  
-//////////////////////////////////////////////////////////////////////
-
-#ifdef HAVE_CONFIG_H
-#include <config.h>
-#endif
-
-#include <iostream>
-#include <algorithm>
-#include <cstring>
-#include <osg/Math>             // isNaN
-#include <plib/netSocket.h>
-
-#include <simgear/misc/stdint.hxx>
-#include <simgear/timing/timestamp.hxx>
-#include <simgear/debug/logstream.hxx>
-#include <simgear/props/props.hxx>
-
-#include <AIModel/AIManager.hxx>
-#include <Main/fg_props.hxx>
-#include "multiplaymgr.hxx"
-#include "mpmessages.hxx"
-
-using namespace std;
-
-#define MAX_PACKET_SIZE 1200
-#define MAX_TEXT_SIZE 128
-
-// These constants are provided so that the ident 
-// command can list file versions
-const char sMULTIPLAYMGR_BID[] = "$Id$";
-const char sMULTIPLAYMGR_HID[] = MULTIPLAYTXMGR_HID;
-
-// A static map of protocol property id values to property paths,
-// This should be extendable dynamically for every specific aircraft ...
-// For now only that static list
-const FGMultiplayMgr::IdPropertyList
-FGMultiplayMgr::sIdPropertyList[] = {
-  {100, "surface-positions/left-aileron-pos-norm",  simgear::props::FLOAT},
-  {101, "surface-positions/right-aileron-pos-norm", simgear::props::FLOAT},
-  {102, "surface-positions/elevator-pos-norm",      simgear::props::FLOAT},
-  {103, "surface-positions/rudder-pos-norm",        simgear::props::FLOAT},
-  {104, "surface-positions/flap-pos-norm",          simgear::props::FLOAT},
-  {105, "surface-positions/speedbrake-pos-norm",    simgear::props::FLOAT},
-  {106, "gear/tailhook/position-norm",              simgear::props::FLOAT},
-  {107, "gear/launchbar/position-norm",             simgear::props::FLOAT},
-  {108, "gear/launchbar/state",                     simgear::props::STRING},
-  {109, "gear/launchbar/holdback-position-norm",    simgear::props::FLOAT},
-  {110, "canopy/position-norm",                     simgear::props::FLOAT},
-  {111, "surface-positions/wing-pos-norm",          simgear::props::FLOAT},
-  {112, "surface-positions/wing-fold-pos-norm",     simgear::props::FLOAT},
-
-  {200, "gear/gear[0]/compression-norm",           simgear::props::FLOAT},
-  {201, "gear/gear[0]/position-norm",              simgear::props::FLOAT},
-  {210, "gear/gear[1]/compression-norm",           simgear::props::FLOAT},
-  {211, "gear/gear[1]/position-norm",              simgear::props::FLOAT},
-  {220, "gear/gear[2]/compression-norm",           simgear::props::FLOAT},
-  {221, "gear/gear[2]/position-norm",              simgear::props::FLOAT},
-  {230, "gear/gear[3]/compression-norm",           simgear::props::FLOAT},
-  {231, "gear/gear[3]/position-norm",              simgear::props::FLOAT},
-  {240, "gear/gear[4]/compression-norm",           simgear::props::FLOAT},
-  {241, "gear/gear[4]/position-norm",              simgear::props::FLOAT},
-
-  {300, "engines/engine[0]/n1",  simgear::props::FLOAT},
-  {301, "engines/engine[0]/n2",  simgear::props::FLOAT},
-  {302, "engines/engine[0]/rpm", simgear::props::FLOAT},
-  {310, "engines/engine[1]/n1",  simgear::props::FLOAT},
-  {311, "engines/engine[1]/n2",  simgear::props::FLOAT},
-  {312, "engines/engine[1]/rpm", simgear::props::FLOAT},
-  {320, "engines/engine[2]/n1",  simgear::props::FLOAT},
-  {321, "engines/engine[2]/n2",  simgear::props::FLOAT},
-  {322, "engines/engine[2]/rpm", simgear::props::FLOAT},
-  {330, "engines/engine[3]/n1",  simgear::props::FLOAT},
-  {331, "engines/engine[3]/n2",  simgear::props::FLOAT},
-  {332, "engines/engine[3]/rpm", simgear::props::FLOAT},
-  {340, "engines/engine[4]/n1",  simgear::props::FLOAT},
-  {341, "engines/engine[4]/n2",  simgear::props::FLOAT},
-  {342, "engines/engine[4]/rpm", simgear::props::FLOAT},
-  {350, "engines/engine[5]/n1",  simgear::props::FLOAT},
-  {351, "engines/engine[5]/n2",  simgear::props::FLOAT},
-  {352, "engines/engine[5]/rpm", simgear::props::FLOAT},
-  {360, "engines/engine[6]/n1",  simgear::props::FLOAT},
-  {361, "engines/engine[6]/n2",  simgear::props::FLOAT},
-  {362, "engines/engine[6]/rpm", simgear::props::FLOAT},
-  {370, "engines/engine[7]/n1",  simgear::props::FLOAT},
-  {371, "engines/engine[7]/n2",  simgear::props::FLOAT},
-  {372, "engines/engine[7]/rpm", simgear::props::FLOAT},
-  {380, "engines/engine[8]/n1",  simgear::props::FLOAT},
-  {381, "engines/engine[8]/n2",  simgear::props::FLOAT},
-  {382, "engines/engine[8]/rpm", simgear::props::FLOAT},
-  {390, "engines/engine[9]/n1",  simgear::props::FLOAT},
-  {391, "engines/engine[9]/n2",  simgear::props::FLOAT},
-  {392, "engines/engine[9]/rpm", simgear::props::FLOAT},
-
-  {800, "rotors/main/rpm", simgear::props::FLOAT},
-  {801, "rotors/tail/rpm", simgear::props::FLOAT},
-  {810, "rotors/main/blade[0]/position-deg",  simgear::props::FLOAT},
-  {811, "rotors/main/blade[1]/position-deg",  simgear::props::FLOAT},
-  {812, "rotors/main/blade[2]/position-deg",  simgear::props::FLOAT},
-  {813, "rotors/main/blade[3]/position-deg",  simgear::props::FLOAT},
-  {820, "rotors/main/blade[0]/flap-deg",  simgear::props::FLOAT},
-  {821, "rotors/main/blade[1]/flap-deg",  simgear::props::FLOAT},
-  {822, "rotors/main/blade[2]/flap-deg",  simgear::props::FLOAT},
-  {823, "rotors/main/blade[3]/flap-deg",  simgear::props::FLOAT},
-  {830, "rotors/tail/blade[0]/position-deg",  simgear::props::FLOAT},
-  {831, "rotors/tail/blade[1]/position-deg",  simgear::props::FLOAT},
-
-  {900, "sim/hitches/aerotow/tow/length",                       simgear::props::FLOAT},
-  {901, "sim/hitches/aerotow/tow/elastic-constant",             simgear::props::FLOAT},
-  {902, "sim/hitches/aerotow/tow/weight-per-m-kg-m",            simgear::props::FLOAT},
-  {903, "sim/hitches/aerotow/tow/dist",                         simgear::props::FLOAT},
-  {904, "sim/hitches/aerotow/tow/connected-to-property-node",   simgear::props::BOOL},
-  {905, "sim/hitches/aerotow/tow/connected-to-ai-or-mp-callsign",   simgear::props::STRING},
-  {906, "sim/hitches/aerotow/tow/brake-force",                  simgear::props::FLOAT},
-  {907, "sim/hitches/aerotow/tow/end-force-x",                  simgear::props::FLOAT},
-  {908, "sim/hitches/aerotow/tow/end-force-y",                  simgear::props::FLOAT},
-  {909, "sim/hitches/aerotow/tow/end-force-z",                  simgear::props::FLOAT},
-  {930, "sim/hitches/aerotow/is-slave",                         simgear::props::BOOL},
-  {931, "sim/hitches/aerotow/speed-in-tow-direction",           simgear::props::FLOAT},
-  {932, "sim/hitches/aerotow/open",                             simgear::props::BOOL},
-  {933, "sim/hitches/aerotow/local-pos-x",                      simgear::props::FLOAT},
-  {934, "sim/hitches/aerotow/local-pos-y",                      simgear::props::FLOAT},
-  {935, "sim/hitches/aerotow/local-pos-z",                      simgear::props::FLOAT},
-
-  {1001, "controls/flight/slats",  simgear::props::FLOAT},
-  {1002, "controls/flight/speedbrake",  simgear::props::FLOAT},
-  {1003, "controls/flight/spoilers",  simgear::props::FLOAT},
-  {1004, "controls/gear/gear-down",  simgear::props::FLOAT},
-  {1005, "controls/lighting/nav-lights",  simgear::props::FLOAT},
-  {1006, "controls/armament/station[0]/jettison-all",  simgear::props::BOOL},
-
-  {1100, "sim/model/variant", simgear::props::INT},
-  {1101, "sim/model/livery/file", simgear::props::STRING},
-
-  {1200, "environment/wildfire/data", simgear::props::STRING},
-  {1201, "environment/contrail", simgear::props::INT},
-
-  {1300, "tanker", simgear::props::INT},
-
-  {10001, "sim/multiplay/transmission-freq-hz",  simgear::props::STRING},
-  {10002, "sim/multiplay/chat",  simgear::props::STRING},
-
-  {10100, "sim/multiplay/generic/string[0]", simgear::props::STRING},
-  {10101, "sim/multiplay/generic/string[1]", simgear::props::STRING},
-  {10102, "sim/multiplay/generic/string[2]", simgear::props::STRING},
-  {10103, "sim/multiplay/generic/string[3]", simgear::props::STRING},
-  {10104, "sim/multiplay/generic/string[4]", simgear::props::STRING},
-  {10105, "sim/multiplay/generic/string[5]", simgear::props::STRING},
-  {10106, "sim/multiplay/generic/string[6]", simgear::props::STRING},
-  {10107, "sim/multiplay/generic/string[7]", simgear::props::STRING},
-  {10108, "sim/multiplay/generic/string[8]", simgear::props::STRING},
-  {10109, "sim/multiplay/generic/string[9]", simgear::props::STRING},
-  {10110, "sim/multiplay/generic/string[10]", simgear::props::STRING},
-  {10111, "sim/multiplay/generic/string[11]", simgear::props::STRING},
-  {10112, "sim/multiplay/generic/string[12]", simgear::props::STRING},
-  {10113, "sim/multiplay/generic/string[13]", simgear::props::STRING},
-  {10114, "sim/multiplay/generic/string[14]", simgear::props::STRING},
-  {10115, "sim/multiplay/generic/string[15]", simgear::props::STRING},
-  {10116, "sim/multiplay/generic/string[16]", simgear::props::STRING},
-  {10117, "sim/multiplay/generic/string[17]", simgear::props::STRING},
-  {10118, "sim/multiplay/generic/string[18]", simgear::props::STRING},
-  {10119, "sim/multiplay/generic/string[19]", simgear::props::STRING},
-
-  {10200, "sim/multiplay/generic/float[0]", simgear::props::FLOAT},
-  {10201, "sim/multiplay/generic/float[1]", simgear::props::FLOAT},
-  {10202, "sim/multiplay/generic/float[2]", simgear::props::FLOAT},
-  {10203, "sim/multiplay/generic/float[3]", simgear::props::FLOAT},
-  {10204, "sim/multiplay/generic/float[4]", simgear::props::FLOAT},
-  {10205, "sim/multiplay/generic/float[5]", simgear::props::FLOAT},
-  {10206, "sim/multiplay/generic/float[6]", simgear::props::FLOAT},
-  {10207, "sim/multiplay/generic/float[7]", simgear::props::FLOAT},
-  {10208, "sim/multiplay/generic/float[8]", simgear::props::FLOAT},
-  {10209, "sim/multiplay/generic/float[9]", simgear::props::FLOAT},
-  {10210, "sim/multiplay/generic/float[10]", simgear::props::FLOAT},
-  {10211, "sim/multiplay/generic/float[11]", simgear::props::FLOAT},
-  {10212, "sim/multiplay/generic/float[12]", simgear::props::FLOAT},
-  {10213, "sim/multiplay/generic/float[13]", simgear::props::FLOAT},
-  {10214, "sim/multiplay/generic/float[14]", simgear::props::FLOAT},
-  {10215, "sim/multiplay/generic/float[15]", simgear::props::FLOAT},
-  {10216, "sim/multiplay/generic/float[16]", simgear::props::FLOAT},
-  {10217, "sim/multiplay/generic/float[17]", simgear::props::FLOAT},
-  {10218, "sim/multiplay/generic/float[18]", simgear::props::FLOAT},
-  {10219, "sim/multiplay/generic/float[19]", simgear::props::FLOAT},
-
-  {10300, "sim/multiplay/generic/int[0]", simgear::props::INT},
-  {10301, "sim/multiplay/generic/int[1]", simgear::props::INT},
-  {10302, "sim/multiplay/generic/int[2]", simgear::props::INT},
-  {10303, "sim/multiplay/generic/int[3]", simgear::props::INT},
-  {10304, "sim/multiplay/generic/int[4]", simgear::props::INT},
-  {10305, "sim/multiplay/generic/int[5]", simgear::props::INT},
-  {10306, "sim/multiplay/generic/int[6]", simgear::props::INT},
-  {10307, "sim/multiplay/generic/int[7]", simgear::props::INT},
-  {10308, "sim/multiplay/generic/int[8]", simgear::props::INT},
-  {10309, "sim/multiplay/generic/int[9]", simgear::props::INT},
-  {10310, "sim/multiplay/generic/int[10]", simgear::props::INT},
-  {10311, "sim/multiplay/generic/int[11]", simgear::props::INT},
-  {10312, "sim/multiplay/generic/int[12]", simgear::props::INT},
-  {10313, "sim/multiplay/generic/int[13]", simgear::props::INT},
-  {10314, "sim/multiplay/generic/int[14]", simgear::props::INT},
-  {10315, "sim/multiplay/generic/int[15]", simgear::props::INT},
-  {10316, "sim/multiplay/generic/int[16]", simgear::props::INT},
-  {10317, "sim/multiplay/generic/int[17]", simgear::props::INT},
-  {10318, "sim/multiplay/generic/int[18]", simgear::props::INT},
-  {10319, "sim/multiplay/generic/int[19]", simgear::props::INT}
-};
-
-const unsigned
-FGMultiplayMgr::numProperties = (sizeof(FGMultiplayMgr::sIdPropertyList)
-                                 / sizeof(FGMultiplayMgr::sIdPropertyList[0]));
-
-// Look up a property ID using binary search.
-namespace
-{
-  struct ComparePropertyId
-  {
-    bool operator()(const FGMultiplayMgr::IdPropertyList& lhs,
-                    const FGMultiplayMgr::IdPropertyList& rhs)
-    {
-      return lhs.id < rhs.id;
-    }
-    bool operator()(const FGMultiplayMgr::IdPropertyList& lhs,
-                    unsigned id)
-    {
-      return lhs.id < id;
-    }
-    bool operator()(unsigned id,
-                    const FGMultiplayMgr::IdPropertyList& rhs)
-    {
-      return id < rhs.id;
-    }
-  };
-    
-}
-const FGMultiplayMgr::IdPropertyList* FGMultiplayMgr::findProperty(unsigned id)
-{
-  std::pair<const IdPropertyList*, const IdPropertyList*> result
-    = std::equal_range(sIdPropertyList, sIdPropertyList + numProperties, id,
-                       ComparePropertyId());
-  if (result.first == result.second) {
-    return 0;
-  } else {
-    return result.first;
-  }
-}
-
-namespace
-{
-  bool verifyProperties(const xdr_data_t* data, const xdr_data_t* end)
-  {
-    using namespace simgear;
-    const xdr_data_t* xdr = data;
-    while (xdr < end) {
-      unsigned id = XDR_decode_uint32(*xdr);
-      const FGMultiplayMgr::IdPropertyList* plist
-        = FGMultiplayMgr::findProperty(id);
-    
-      if (plist) {
-        xdr++;
-        // How we decode the remainder of the property depends on the type
-        switch (plist->type) {
-        case props::INT:
-        case props::BOOL:
-        case props::LONG:
-          xdr++;
-          break;
-        case props::FLOAT:
-        case props::DOUBLE:
-          {
-            float val = XDR_decode_float(*xdr);
-            if (osg::isNaN(val))
-              return false;
-            xdr++;
-            break;
-          }
-        case props::STRING:
-        case props::UNSPECIFIED:
-          {
-            // String is complicated. It consists of
-            // The length of the string
-            // The string itself
-            // Padding to the nearest 4-bytes.
-            // XXX Yes, each byte is padded out to a word! Too late
-            // to change...
-            uint32_t length = XDR_decode_uint32(*xdr);
-            xdr++;
-            // Old versions truncated the string but left the length
-            // unadjusted.
-            if (length > MAX_TEXT_SIZE)
-              length = MAX_TEXT_SIZE;
-            xdr += length;
-            // Now handle the padding
-            while ((length % 4) != 0)
-              {
-                xdr++;
-                length++;
-                //cout << "0";
-              }
-          }
-          break;
-        default:
-          // cerr << "Unknown Prop type " << id << " " << type << "\n";
-          xdr++;
-          break;
-        }            
-      }
-      else {
-        // give up; this is a malformed property list.
-        return false;
-      }
-    }
-    return true;
-  }
-}
-//////////////////////////////////////////////////////////////////////
-//
-//  MultiplayMgr constructor
-//
-//////////////////////////////////////////////////////////////////////
-FGMultiplayMgr::FGMultiplayMgr() 
-{
-  mSocket        = 0;
-  mInitialised   = false;
-  mHaveServer    = false;
-} // FGMultiplayMgr::FGMultiplayMgr()
-//////////////////////////////////////////////////////////////////////
-
-//////////////////////////////////////////////////////////////////////
-//
-//  MultiplayMgr destructor
-//
-//////////////////////////////////////////////////////////////////////
-FGMultiplayMgr::~FGMultiplayMgr() 
-{
-  Close();
-} // FGMultiplayMgr::~FGMultiplayMgr()
-//////////////////////////////////////////////////////////////////////
-
-//////////////////////////////////////////////////////////////////////
-//
-//  Initialise object
-//
-//////////////////////////////////////////////////////////////////////
-bool
-FGMultiplayMgr::init (void) 
-{
-  //////////////////////////////////////////////////
-  //  Initialise object if not already done
-  //////////////////////////////////////////////////
-  if (mInitialised) {
-    SG_LOG(SG_NETWORK, SG_WARN, "FGMultiplayMgr::init - already initialised");
-    return false;
-  }
-  //////////////////////////////////////////////////
-  //  Set members from property values
-  //////////////////////////////////////////////////
-  short rxPort = fgGetInt("/sim/multiplay/rxport");
-  string rxAddress = fgGetString("/sim/multiplay/rxhost");
-  short txPort = fgGetInt("/sim/multiplay/txport");
-  string txAddress = fgGetString("/sim/multiplay/txhost");
-  mCallsign = fgGetString("/sim/multiplay/callsign");
-  if (txPort > 0 && !txAddress.empty()) {
-    mServer.set(txAddress.c_str(), txPort);
-    if (strncmp (mServer.getHost(), "0.0.0.0", 8) == 0) {
-      mHaveServer = false;
-      SG_LOG(SG_NETWORK, SG_DEBUG,
-        "FGMultiplayMgr - could not resolve '"
-        << txAddress << "', Multiplayermode disabled");
-    } else {
-      mHaveServer = true;
-    }
-    if (rxPort <= 0)
-      rxPort = txPort;
-  }
-  if (rxPort <= 0) {
-    SG_LOG(SG_NETWORK, SG_DEBUG,
-      "FGMultiplayMgr - No receiver port, Multiplayermode disabled");
-    return (false);
-  }
-  if (mCallsign.empty())
-    mCallsign = "JohnDoe"; // FIXME: use getpwuid
-  SG_LOG(SG_NETWORK,SG_INFO,"FGMultiplayMgr::init-txaddress= "<<txAddress);
-  SG_LOG(SG_NETWORK,SG_INFO,"FGMultiplayMgr::init-txport= "<<txPort );
-  SG_LOG(SG_NETWORK,SG_INFO,"FGMultiplayMgr::init-rxaddress="<<rxAddress );
-  SG_LOG(SG_NETWORK,SG_INFO,"FGMultiplayMgr::init-rxport= "<<rxPort);
-  SG_LOG(SG_NETWORK,SG_INFO,"FGMultiplayMgr::init-callsign= "<<mCallsign);
-  Close(); // Should Init be called twice, close Socket first
-           // A memory leak was reported here by valgrind
-  mSocket = new netSocket();
-  if (!mSocket->open(false)) {
-    SG_LOG( SG_NETWORK, SG_DEBUG,
-            "FGMultiplayMgr::init - Failed to create data socket" );
-    return false;
-  }
-  mSocket->setBlocking(false);
-  if (mSocket->bind(rxAddress.c_str(), rxPort) != 0) {
-    perror("bind");
-    SG_LOG( SG_NETWORK, SG_DEBUG,
-            "FGMultiplayMgr::Open - Failed to bind receive socket" );
-    return false;
-  }
-  mInitialised = true;
-  return true;
-} // FGMultiplayMgr::init()
-//////////////////////////////////////////////////////////////////////
-
-//////////////////////////////////////////////////////////////////////
-//
-//  Closes and deletes the local player object. Closes
-//  and deletes the tx socket. Resets the object state to unitialised.
-//
-//////////////////////////////////////////////////////////////////////
-void
-FGMultiplayMgr::Close (void) 
-{
-  mMultiPlayerMap.clear();
-
-  if (mSocket) {
-    mSocket->close();
-    delete mSocket;
-    mSocket = 0;
-  }
-  mInitialised = false;
-} // FGMultiplayMgr::Close(void)
-//////////////////////////////////////////////////////////////////////
-
-//////////////////////////////////////////////////////////////////////
-//
-//  Description: Sends the position data for the local position.
-//
-//////////////////////////////////////////////////////////////////////
-
-/**
- * The buffer that holds a multi-player message, suitably aligned.
- */
-union FGMultiplayMgr::MsgBuf
-{
-    MsgBuf()
-    {
-        memset(&Msg, 0, sizeof(Msg));
-    }
-
-    T_MsgHdr* msgHdr()
-    {
-        return reinterpret_cast<T_MsgHdr*>(Msg);
-    }
-
-    const T_MsgHdr* msgHdr() const
-    {
-        return reinterpret_cast<const T_MsgHdr*>(Msg);
-    }
-
-    T_PositionMsg* posMsg()
-    {
-        return reinterpret_cast<T_PositionMsg*>(Msg + sizeof(T_MsgHdr));
-    }
-
-    const T_PositionMsg* posMsg() const
-    {
-        return reinterpret_cast<const T_PositionMsg*>(Msg + sizeof(T_MsgHdr));
-    }
-
-    xdr_data_t* properties()
-    {
-        return reinterpret_cast<xdr_data_t*>(Msg + sizeof(T_MsgHdr)
-                                             + sizeof(T_PositionMsg));
-    }
-
-    const xdr_data_t* properties() const
-    {
-        return reinterpret_cast<const xdr_data_t*>(Msg + sizeof(T_MsgHdr)
-                                                   + sizeof(T_PositionMsg));
-    }
-    /**
-     * The end of the properties buffer.
-     */
-    xdr_data_t* propsEnd()
-    {
-        return reinterpret_cast<xdr_data_t*>(Msg + MAX_PACKET_SIZE);
-    };
-
-    const xdr_data_t* propsEnd() const
-    {
-        return reinterpret_cast<const xdr_data_t*>(Msg + MAX_PACKET_SIZE);
-    };
-    /**
-     * The end of properties actually in the buffer. This assumes that
-     * the message header is valid.
-     */
-    xdr_data_t* propsRecvdEnd()
-    {
-        return reinterpret_cast<xdr_data_t*>(Msg + msgHdr()->MsgLen);
-    }
-
-    const xdr_data_t* propsRecvdEnd() const
-    {
-        return reinterpret_cast<const xdr_data_t*>(Msg + msgHdr()->MsgLen);
-    }
-    
-    xdr_data2_t double_val;
-    char Msg[MAX_PACKET_SIZE];
-};
-
-void
-FGMultiplayMgr::SendMyPosition(const FGExternalMotionData& motionInfo)
-{
-  if ((! mInitialised) || (! mHaveServer))
-        return;
-  if (! mHaveServer) {
-    SG_LOG( SG_NETWORK, SG_DEBUG, "FGMultiplayMgr::SendMyPosition - no server");
-    return;
-  }
-
-  MsgBuf msgBuf;
-  T_PositionMsg* PosMsg = msgBuf.posMsg();
-
-  strncpy(PosMsg->Model, fgGetString("/sim/model/path"), MAX_MODEL_NAME_LEN);
-  PosMsg->Model[MAX_MODEL_NAME_LEN - 1] = '\0';
-  
-  PosMsg->time = XDR_encode_double (motionInfo.time);
-  PosMsg->lag = XDR_encode_double (motionInfo.lag);
-  for (unsigned i = 0 ; i < 3; ++i)
-    PosMsg->position[i] = XDR_encode_double (motionInfo.position(i));
-  SGVec3f angleAxis;
-  motionInfo.orientation.getAngleAxis(angleAxis);
-  for (unsigned i = 0 ; i < 3; ++i)
-    PosMsg->orientation[i] = XDR_encode_float (angleAxis(i));
-  for (unsigned i = 0 ; i < 3; ++i)
-    PosMsg->linearVel[i] = XDR_encode_float (motionInfo.linearVel(i));
-  for (unsigned i = 0 ; i < 3; ++i)
-    PosMsg->angularVel[i] = XDR_encode_float (motionInfo.angularVel(i));
-  for (unsigned i = 0 ; i < 3; ++i)
-    PosMsg->linearAccel[i] = XDR_encode_float (motionInfo.linearAccel(i));
-  for (unsigned i = 0 ; i < 3; ++i)
-    PosMsg->angularAccel[i] = XDR_encode_float (motionInfo.angularAccel(i));
-  
-  xdr_data_t* ptr = msgBuf.properties();
-  std::vector<FGPropertyData*>::const_iterator it;
-  it = motionInfo.properties.begin();
-  //cout << "OUTPUT PROPERTIES\n";
-  xdr_data_t* msgEnd = msgBuf.propsEnd();
-  while (it != motionInfo.properties.end() && ptr + 2 < msgEnd) {
-    
-    // First element is the ID. Write it out when we know we have room for
-    // the whole property.
-    xdr_data_t id =  XDR_encode_uint32((*it)->id);
-    // The actual data representation depends on the type
-    switch ((*it)->type) {
-      case simgear::props::INT:
-      case simgear::props::BOOL:
-      case simgear::props::LONG:
-        *ptr++ = id;
-        *ptr++ = XDR_encode_uint32((*it)->int_value);
-        //cout << "Prop:" << (*it)->id << " " << (*it)->type << " "<< (*it)->int_value << "\n";
-        break;
-      case simgear::props::FLOAT:
-      case simgear::props::DOUBLE:
-        *ptr++ = id;
-        *ptr++ = XDR_encode_float((*it)->float_value);
-        //cout << "Prop:" << (*it)->id << " " << (*it)->type << " "<< (*it)->float_value << "\n";
-        break;
-      case simgear::props::STRING:
-      case simgear::props::UNSPECIFIED:
-        {
-          // String is complicated. It consists of
-          // The length of the string
-          // The string itself
-          // Padding to the nearest 4-bytes.        
-          const char* lcharptr = (*it)->string_value;
-          
-          if (lcharptr != 0)
-          {
-            // Add the length         
-            ////cout << "String length: " << strlen(lcharptr) << "\n";
-            uint32_t len = strlen(lcharptr);
-            if (len > MAX_TEXT_SIZE)
-              len = MAX_TEXT_SIZE;
-            // XXX This should not be using 4 bytes per character!
-            // If there's not enough room for this property, drop it
-            // on the floor.
-            if (ptr + 2 + ((len + 3) & ~3) > msgEnd)
-                goto escape;
-            //cout << "String length unint32: " << len << "\n";
-            *ptr++ = id;
-            *ptr++ = XDR_encode_uint32(len);
-            if (len != 0)
-            {
-              // Now the text itself
-              // XXX This should not be using 4 bytes per character!
-              int lcount = 0;
-              while ((*lcharptr != '\0') && (lcount < MAX_TEXT_SIZE)) 
-              {
-                *ptr++ = XDR_encode_int8(*lcharptr);
-                lcharptr++;
-                lcount++;          
-              }
-
-              //cout << "Prop:" << (*it)->id << " " << (*it)->type << " " << len << " " << (*it)->string_value;
-
-              // Now pad if required
-              while ((lcount % 4) != 0)
-              {
-                *ptr++ = XDR_encode_int8(0);
-                lcount++;          
-                //cout << "0";
-              }
-              
-              //cout << "\n";
-            }
-          }
-          else
-          {
-            // Nothing to encode
-            *ptr++ = id;
-            *ptr++ = XDR_encode_uint32(0);
-            //cout << "Prop:" << (*it)->id << " " << (*it)->type << " 0\n";
-          }
-        }
-        break;
-        
-      default:
-        //cout << " Unknown Type: " << (*it)->type << "\n";
-        *ptr++ = id;
-        *ptr++ = XDR_encode_float((*it)->float_value);;
-        //cout << "Prop:" << (*it)->id << " " << (*it)->type << " "<< (*it)->float_value << "\n";
-        break;
-    }
-        
-    ++it;
-  }
-escape:
-  unsigned msgLen = reinterpret_cast<char*>(ptr) - msgBuf.Msg;
-  FillMsgHdr(msgBuf.msgHdr(), POS_DATA_ID, msgLen);
-  mSocket->sendto(msgBuf.Msg, msgLen, 0, &mServer);
-  SG_LOG(SG_NETWORK, SG_DEBUG, "FGMultiplayMgr::SendMyPosition");
-} // FGMultiplayMgr::SendMyPosition()
-
-//////////////////////////////////////////////////////////////////////
-
-//////////////////////////////////////////////////////////////////////
-//
-//  Name: SendTextMessage
-//  Description: Sends a message to the player. The message must
-//  contain a valid and correctly filled out header and optional
-//  message body.
-//
-//////////////////////////////////////////////////////////////////////
-void
-FGMultiplayMgr::SendTextMessage(const string &MsgText)
-{
-  if (!mInitialised || !mHaveServer)
-    return;
-
-  T_MsgHdr MsgHdr;
-  FillMsgHdr(&MsgHdr, CHAT_MSG_ID);
-  //////////////////////////////////////////////////
-  // Divide the text string into blocks that fit
-  // in the message and send the blocks.
-  //////////////////////////////////////////////////
-  unsigned iNextBlockPosition = 0;
-  T_ChatMsg ChatMsg;
-  
-  char Msg[sizeof(T_MsgHdr) + sizeof(T_ChatMsg)];
-  while (iNextBlockPosition < MsgText.length()) {
-    strncpy (ChatMsg.Text, 
-             MsgText.substr(iNextBlockPosition, MAX_CHAT_MSG_LEN - 1).c_str(),
-             MAX_CHAT_MSG_LEN);
-    ChatMsg.Text[MAX_CHAT_MSG_LEN - 1] = '\0';
-    memcpy (Msg, &MsgHdr, sizeof(T_MsgHdr));
-    memcpy (Msg + sizeof(T_MsgHdr), &ChatMsg, sizeof(T_ChatMsg));
-    mSocket->sendto (Msg, sizeof(T_MsgHdr) + sizeof(T_ChatMsg), 0, &mServer);
-    iNextBlockPosition += MAX_CHAT_MSG_LEN - 1;
-
-  }
-  
-  
-} // FGMultiplayMgr::SendTextMessage ()
-//////////////////////////////////////////////////////////////////////
-
-//////////////////////////////////////////////////////////////////////
-//
-//  Name: ProcessData
-//  Description: Processes data waiting at the receive socket. The
-//  processing ends when there is no more data at the socket.
-//  
-//////////////////////////////////////////////////////////////////////
-void
-FGMultiplayMgr::Update(void) 
-{
-  if (!mInitialised)
-    return;
-
-  /// Just for expiry
-  long stamp = SGTimeStamp::now().getSeconds();
-
-  //////////////////////////////////////////////////
-  //  Read the receive socket and process any data
-  //////////////////////////////////////////////////
-  ssize_t bytes;
-  do {
-    MsgBuf msgBuf;
-    //////////////////////////////////////////////////
-    //  Although the recv call asks for 
-    //  MAX_PACKET_SIZE of data, the number of bytes
-    //  returned will only be that of the next
-    //  packet waiting to be processed.
-    //////////////////////////////////////////////////
-    netAddress SenderAddress;
-    bytes = mSocket->recvfrom(msgBuf.Msg, sizeof(msgBuf.Msg), 0,
-                              &SenderAddress);
-    //////////////////////////////////////////////////
-    //  no Data received
-    //////////////////////////////////////////////////
-    if (bytes <= 0) {
-      if (errno != EAGAIN && errno != 0) // MSVC output "NoError" otherwise
-        perror("FGMultiplayMgr::MP_ProcessData");
-      break;
-    }
-    if (bytes <= static_cast<ssize_t>(sizeof(T_MsgHdr))) {
-      SG_LOG( SG_NETWORK, SG_DEBUG, "FGMultiplayMgr::MP_ProcessData - "
-              << "received message with insufficient data" );
-      break;
-    }
-    //////////////////////////////////////////////////
-    //  Read header
-    //////////////////////////////////////////////////
-    T_MsgHdr* MsgHdr = msgBuf.msgHdr();
-    MsgHdr->Magic       = XDR_decode_uint32 (MsgHdr->Magic);
-    MsgHdr->Version     = XDR_decode_uint32 (MsgHdr->Version);
-    MsgHdr->MsgId       = XDR_decode_uint32 (MsgHdr->MsgId);
-    MsgHdr->MsgLen      = XDR_decode_uint32 (MsgHdr->MsgLen);
-    MsgHdr->ReplyPort   = XDR_decode_uint32 (MsgHdr->ReplyPort);
-    MsgHdr->Callsign[MAX_CALLSIGN_LEN -1] = '\0';
-    if (MsgHdr->Magic != MSG_MAGIC) {
-      SG_LOG( SG_NETWORK, SG_DEBUG, "FGMultiplayMgr::MP_ProcessData - "
-              << "message has invalid magic number!" );
-      break;
-    }
-    if (MsgHdr->Version != PROTO_VER) {
-      SG_LOG( SG_NETWORK, SG_DEBUG, "FGMultiplayMgr::MP_ProcessData - "
-              << "message has invalid protocoll number!" );
-      break;
-    }
-    if (MsgHdr->MsgLen != bytes) {
-      SG_LOG(SG_NETWORK, SG_DEBUG, "FGMultiplayMgr::MP_ProcessData - "
-             << "message from " << MsgHdr->Callsign << " has invalid length!");
-      break;
-    }
-    //////////////////////////////////////////////////
-    //  Process messages
-    //////////////////////////////////////////////////
-    switch (MsgHdr->MsgId) {
-    case CHAT_MSG_ID:
-      ProcessChatMsg(msgBuf, SenderAddress);
-      break;
-    case POS_DATA_ID:
-      ProcessPosMsg(msgBuf, SenderAddress, stamp);
-      break;
-    case UNUSABLE_POS_DATA_ID:
-    case OLD_OLD_POS_DATA_ID:
-    case OLD_PROP_MSG_ID:
-    case OLD_POS_DATA_ID:
-      break;
-    default:
-      SG_LOG( SG_NETWORK, SG_DEBUG, "FGMultiplayMgr::MP_ProcessData - "
-              << "Unknown message Id received: " << MsgHdr->MsgId );
-      break;
-    }
-  } while (bytes > 0);
-
-  // check for expiry
-  MultiPlayerMap::iterator it = mMultiPlayerMap.begin();
-  while (it != mMultiPlayerMap.end()) {
-    if (it->second->getLastTimestamp() + 10 < stamp) {
-      std::string name = it->first;
-      it->second->setDie(true);
-      mMultiPlayerMap.erase(it);
-      it = mMultiPlayerMap.upper_bound(name);
-    } else
-      ++it;
-  }
-} // FGMultiplayMgr::ProcessData(void)
-//////////////////////////////////////////////////////////////////////
-
-//////////////////////////////////////////////////////////////////////
-//
-//  handle a position message
-//
-//////////////////////////////////////////////////////////////////////
-void
-FGMultiplayMgr::ProcessPosMsg(const FGMultiplayMgr::MsgBuf& Msg,
-                              const netAddress& SenderAddress, long stamp)
-{
-  const T_MsgHdr* MsgHdr = Msg.msgHdr();
-  if (MsgHdr->MsgLen < sizeof(T_MsgHdr) + sizeof(T_PositionMsg)) {
-    SG_LOG( SG_NETWORK, SG_DEBUG, "FGMultiplayMgr::MP_ProcessData - "
-            << "Position message received with insufficient data" );
-    return;
-  }
-  const T_PositionMsg* PosMsg = Msg.posMsg();
-  FGExternalMotionData motionInfo;
-  motionInfo.time = XDR_decode_double(PosMsg->time);
-  motionInfo.lag = XDR_decode_double(PosMsg->lag);
-  for (unsigned i = 0; i < 3; ++i)
-    motionInfo.position(i) = XDR_decode_double(PosMsg->position[i]);
-  SGVec3f angleAxis;
-  for (unsigned i = 0; i < 3; ++i)
-    angleAxis(i) = XDR_decode_float(PosMsg->orientation[i]);
-  motionInfo.orientation = SGQuatf::fromAngleAxis(angleAxis);
-  for (unsigned i = 0; i < 3; ++i)
-    motionInfo.linearVel(i) = XDR_decode_float(PosMsg->linearVel[i]);
-  for (unsigned i = 0; i < 3; ++i)
-    motionInfo.angularVel(i) = XDR_decode_float(PosMsg->angularVel[i]);
-  for (unsigned i = 0; i < 3; ++i)
-    motionInfo.linearAccel(i) = XDR_decode_float(PosMsg->linearAccel[i]);
-  for (unsigned i = 0; i < 3; ++i)
-    motionInfo.angularAccel(i) = XDR_decode_float(PosMsg->angularAccel[i]);
-
-
-  //cout << "INPUT MESSAGE\n";
-
-  // There was a bug in 1.9.0 and before: T_PositionMsg was 196 bytes
-  // on 32 bit architectures and 200 bytes on 64 bit, and this
-  // structure is put directly on the wire. By looking at the padding,
-  // we can sort through the mess, mostly:
-  // If padding is 0 (which is not a valid property type), then the
-  // message was produced by a new client or an old 64 bit client that
-  // happened to have 0 on the stack;
-  // Else if the property list starting with the padding word is
-  // well-formed, then the client is probably an old 32 bit client and
-  // we'll go with that;
-  // Else it is an old 64-bit client and properties start after the
-  // padding.
-  // There is a chance that we could be fooled by garbage in the
-  // padding looking like a valid property, so verifyProperties() is
-  // strict about the validity of the property values.
-  const xdr_data_t* xdr = Msg.properties();
-  if (PosMsg->pad != 0) {
-    if (verifyProperties(&PosMsg->pad, Msg.propsRecvdEnd()))
-      xdr = &PosMsg->pad;
-    else if (!verifyProperties(xdr, Msg.propsRecvdEnd()))
-      goto noprops;
-  }
-  while (xdr < Msg.propsRecvdEnd()) {
-    FGPropertyData* pData = new FGPropertyData;
-    // simgear::props::Type type = simgear::props::UNSPECIFIED;
-    
-    // First element is always the ID
-    pData->id = XDR_decode_uint32(*xdr);
-    //cout << pData->id << " ";
-    xdr++;
-    
-    // Check the ID actually exists and get the type
-    const IdPropertyList* plist = findProperty(pData->id);
-    
-    if (plist)
-    {
-      pData->type = plist->type;
-      // How we decode the remainder of the property depends on the type
-      switch (pData->type) {
-        case simgear::props::INT:
-        case simgear::props::BOOL:
-        case simgear::props::LONG:
-          pData->int_value = XDR_decode_uint32(*xdr);
-          xdr++;
-          //cout << pData->int_value << "\n";
-          break;
-        case simgear::props::FLOAT:
-        case simgear::props::DOUBLE:
-          pData->float_value = XDR_decode_float(*xdr);
-          xdr++;
-          //cout << pData->float_value << "\n";
-          break;
-        case simgear::props::STRING:
-        case simgear::props::UNSPECIFIED:
-          {
-            // String is complicated. It consists of
-            // The length of the string
-            // The string itself
-            // Padding to the nearest 4-bytes.    
-            uint32_t length = XDR_decode_uint32(*xdr);
-            xdr++;
-            //cout << length << " ";
-            // Old versions truncated the string but left the length unadjusted.
-            if (length > MAX_TEXT_SIZE)
-              length = MAX_TEXT_SIZE;
-            pData->string_value = new char[length + 1];
-            //cout << " String: ";
-            for (unsigned i = 0; i < length; i++)
-              {
-                pData->string_value[i] = (char) XDR_decode_int8(*xdr);
-                xdr++;
-                //cout << pData->string_value[i];
-              }
-
-            pData->string_value[length] = '\0';
-
-            // Now handle the padding
-            while ((length % 4) != 0)
-              {
-                xdr++;
-                length++;
-                //cout << "0";
-              }
-            //cout << "\n";
-          }
-          break;
-
-        default:
-          pData->float_value = XDR_decode_float(*xdr);
-          SG_LOG(SG_NETWORK, SG_DEBUG, "Unknown Prop type " << pData->id << " " << pData->type);
-          xdr++;
-          break;
-      }            
-
-      motionInfo.properties.push_back(pData);
-    }
-    else
-    {
-      // We failed to find the property. We'll try the next packet immediately.
-      SG_LOG(SG_NETWORK, SG_INFO, "FGMultiplayMgr::ProcessPosMsg - "
-             "message from " << MsgHdr->Callsign << " has unknown property id "
-             << pData->id); 
-    }
-  }
- noprops:
-  FGAIMultiplayer* mp = getMultiplayer(MsgHdr->Callsign);
-  if (!mp)
-    mp = addMultiplayer(MsgHdr->Callsign, PosMsg->Model);
-  mp->addMotionInfo(motionInfo, stamp);
-} // FGMultiplayMgr::ProcessPosMsg()
-//////////////////////////////////////////////////////////////////////
-
-//////////////////////////////////////////////////////////////////////
-//
-//  handle a chat message
-//  FIXME: display chat message withi flightgear
-//
-//////////////////////////////////////////////////////////////////////
-void
-FGMultiplayMgr::ProcessChatMsg(const MsgBuf& Msg,
-                               const netAddress& SenderAddress)
-{
-  const T_MsgHdr* MsgHdr = Msg.msgHdr();
-  if (MsgHdr->MsgLen < sizeof(T_MsgHdr) + 1) {
-    SG_LOG( SG_NETWORK, SG_DEBUG, "FGMultiplayMgr::MP_ProcessData - "
-            << "Chat message received with insufficient data" );
-    return;
-  }
-  
-  char *chatStr = new char[MsgHdr->MsgLen - sizeof(T_MsgHdr)];
-  const T_ChatMsg* ChatMsg
-      = reinterpret_cast<const T_ChatMsg *>(Msg.Msg + sizeof(T_MsgHdr));
-  strncpy(chatStr, ChatMsg->Text,
-          MsgHdr->MsgLen - sizeof(T_MsgHdr));
-  chatStr[MsgHdr->MsgLen - sizeof(T_MsgHdr) - 1] = '\0';
-  
-  SG_LOG (SG_NETWORK, SG_WARN, "Chat [" << MsgHdr->Callsign << "]"
-           << " " << chatStr);
-
-  delete [] chatStr;
-} // FGMultiplayMgr::ProcessChatMsg ()
-//////////////////////////////////////////////////////////////////////
-
-void
-FGMultiplayMgr::FillMsgHdr(T_MsgHdr *MsgHdr, int MsgId, unsigned _len)
-{
-  uint32_t len;
-  switch (MsgId) {
-  case CHAT_MSG_ID:
-    len = sizeof(T_MsgHdr) + sizeof(T_ChatMsg);
-    break;
-  case POS_DATA_ID:
-    len = _len;
-    break;
-  default:
-    len = sizeof(T_MsgHdr);
-    break;
-  }
-  MsgHdr->Magic           = XDR_encode_uint32(MSG_MAGIC);
-  MsgHdr->Version         = XDR_encode_uint32(PROTO_VER);
-  MsgHdr->MsgId           = XDR_encode_uint32(MsgId);
-  MsgHdr->MsgLen          = XDR_encode_uint32(len);
-  MsgHdr->ReplyAddress    = 0; // Are obsolete, keep them for the server for
-  MsgHdr->ReplyPort       = 0; // now
-  strncpy(MsgHdr->Callsign, mCallsign.c_str(), MAX_CALLSIGN_LEN);
-  MsgHdr->Callsign[MAX_CALLSIGN_LEN - 1] = '\0';
-}
-
-FGAIMultiplayer*
-FGMultiplayMgr::addMultiplayer(const std::string& callsign,
-                               const std::string& modelName)
-{
-  if (0 < mMultiPlayerMap.count(callsign))
-    return mMultiPlayerMap[callsign].get();
-
-  FGAIMultiplayer* mp = new FGAIMultiplayer;
-  mp->setPath(modelName.c_str());
-  mp->setCallSign(callsign);
-  mMultiPlayerMap[callsign] = mp;
-
-  FGAIManager *aiMgr = (FGAIManager*)globals->get_subsystem("ai_model");
-  if (aiMgr) {
-    aiMgr->attach(mp);
-
-    /// FIXME: that must follow the attach ATM ...
-    for (unsigned i = 0; i < numProperties; ++i)
-      mp->addPropertyId(sIdPropertyList[i].id, sIdPropertyList[i].name);
-  }
-
-  return mp;
-}
-
-FGAIMultiplayer*
-FGMultiplayMgr::getMultiplayer(const std::string& callsign)
-{
-  if (0 < mMultiPlayerMap.count(callsign))
-    return mMultiPlayerMap[callsign].get();
-  else
-    return 0;
-}
->>>>>>> 2cdc9f64
+}