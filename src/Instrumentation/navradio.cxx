--- conflicted
+++ resolved
@@ -946,42 +946,6 @@
   id_c4_node->setIntValue( (int)identBuffer[3] );
 }
 
-<<<<<<< HEAD
-double FGNavRadio::localizerWidth(FGNavRecord* aLOC)
-{
-  FGRunway* rwy = aLOC->runway();
-  if (!rwy) {
-    return 6.0; // no runway associated, return default value
-  }
-  
-  
-  SGVec3d thresholdCart(SGVec3d::fromGeod(rwy->threshold()));
-  double axisLength = dist(aLOC->cart(), thresholdCart);
-  double landingLength = dist(thresholdCart, SGVec3d::fromGeod(rwy->end()));
-  
-// Reference: http://dcaa.slv.dk:8000/icaodocs/
-// ICAO standard width at threshold is 210 m = 689 feet = approx 700 feet.
-// ICAO 3.1.1 half course = DDM = 0.0775
-// ICAO 3.1.3.7.1 Sensitivity 0.00145 DDM/m at threshold
-//  implies peg-to-peg of 214 m ... we will stick with 210.
-// ICAO 3.1.3.7.1 "Course sector angle shall not exceed 6 degrees."
-              
-// Very short runway:  less than 1200 m (4000 ft) landing length:
-  if (landingLength < 1200.0) {
-// ICAO fudges localizer sensitivity for very short runways.
-// This produces a non-monotonic sensitivity-versus length relation.
-    axisLength += 1050.0;
-  }
-
-// Example: very short: San Diego   KMYF (Montgomery Field) ILS RWY 28R
-// Example: short:      Tom's River KMJX (Robert J. Miller) ILS RWY 6
-// Example: very long:  Denver      KDEN (Denver)           ILS RWY 16R
-  double raw_width = 210.0 / axisLength * SGD_RADIANS_TO_DEGREES;
-  return raw_width < 6.0? raw_width : 6.0;
-}
-
-=======
->>>>>>> 1222e9b0
 void FGNavRadio::audioNavidChanged()
 {
   if (_sgr->exists(nav_fx_name)) {
